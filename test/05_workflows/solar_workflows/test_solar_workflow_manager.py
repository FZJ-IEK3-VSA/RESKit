import pandas as pd
import numpy as np
from reskit.solar import SolarWorkflowManager
import reskit as rk
import geokit as gk
import pytest


def print_testresults(variable):
    print('mean: ', variable[0:140, :].mean())
    print('std: ', variable[0:140, :].std())
    print('min: ', variable[0:140, :].min())
    print('max: ', variable[0:140, :].max())


def test_SolarWorkflowManager___init__() -> SolarWorkflowManager:
    # (self, placements):
    placements = pd.DataFrame()
    placements['lon'] = [6.083, 6.183, 6.083, 6.183, 6.083, ]
    placements['lat'] = [50.475, 50.575, 50.675, 50.775, 50.875, ]
    placements['capacity'] = [2000, 2500, 3000, 3500, 4000, ]
    placements['tilt'] = [20, 25, 30, 35, 40, ]
    placements['azimuth'] = [180, 180, 180, 180, 180]

    man = SolarWorkflowManager(placements)

    assert np.isclose(man.ext.xMin, 6.083000)
    assert np.isclose(man.ext.xMax, 6.183000)
    assert np.isclose(man.ext.yMin, 50.475000)
    assert np.isclose(man.ext.yMax, 50.875000)

    assert (man.placements['lon'] == placements['lon']).all()
    assert (man.placements['lat'] == placements['lat']).all()
    assert (man.placements['capacity'] == placements['capacity']).all()
    assert (man.placements['tilt'] == placements['tilt']).all()
    assert (man.placements['azimuth'] == placements['azimuth']).all()

    return man


@pytest.fixture
def pt_SolarWorkflowManager_initialized() -> SolarWorkflowManager:
    return test_SolarWorkflowManager___init__()


def test_SolarWorkflowManager_estimate_tilt_from_latitude(pt_SolarWorkflowManager_initialized):
    # (self, convention):
    man = pt_SolarWorkflowManager_initialized

    man.estimate_tilt_from_latitude("Ryberg2020")

    assert np.isclose(
        man.placements['tilt'],
        [39.0679049, 39.1082060, 39.1484058, 39.1885045, 39.2285025]
    ).all()

    man.estimate_tilt_from_latitude("(latitude-5)**2")

    assert np.isclose(
        man.placements['tilt'],
        [2067.975625, 2077.080625, 2086.205625, 2095.350625, 2104.515625]
    ).all()


def test_SolarWorkflowManager_estimate_azimuth_from_latitude(pt_SolarWorkflowManager_initialized):
    man = pt_SolarWorkflowManager_initialized

    man.estimate_azimuth_from_latitude()

    assert np.isclose(
        man.placements['azimuth'],
        [180, 180, 180, 180, 180]
    ).all()

    man.placements['lat'] *= -1
    man.locs = gk.LocationSet(man.placements[['lon', 'lat']].values)
    man.estimate_azimuth_from_latitude()

    assert np.isclose(
        man.placements['azimuth'],
        [0, 0, 0, 0, 0]
    ).all()


def test_SolarWorkflowManager_apply_elevation(pt_SolarWorkflowManager_initialized):
    man = pt_SolarWorkflowManager_initialized

    # first test None case without elev attribute in placements
    man.apply_elevation(elev=None, fallback_elev=-1000)
    # must yield fallback value for all locations
    assert np.isclose(
        man.placements['elev'],
        [-1000, -1000. - 1000, -1000, -1000]
    ).all()

<<<<<<< HEAD
    # now test using the elevation from the placements dataframe
    base_elev = [90, 80, 70, 60, 50]
    man.placements['elev'] = base_elev
    man.apply_elevation(elev=None, fallback_elev=-1000)
    # the elev data must not have been altered when None and 'elev' in attribute
    assert np.isclose(
        man.placements['elev'],
        base_elev
    ).all()
=======
    # not an elevation file, but still a raster
    man.apply_elevation(rk.TEST_DATA['gwa50-like.tif'])
>>>>>>> 045951d0

    # then test scalar value
    man.apply_elevation(elev=120, fallback_elev=-1000)
    # must yield this value for all locs
    assert np.isclose(
        man.placements['elev'],
        [120, 120, 120, 120, 120]
    ).all()

    # next test iterable as new elev
    new_elev = [100, 120, 140, 160, 2000]
    man.apply_elevation(elev=new_elev, fallback_elev=-1000)
    # must yield the same iterable
    assert np.isclose(
        man.placements['elev'],
        new_elev
    ).all()

    # last test raster elevation
    man.apply_elevation(
        elev=rk.TEST_DATA['clc-aachen_clipped.tif'], fallback_elev=-1000)  # not an elevation file, but still a raster
    # must yield raster values, with fallback value for those placements outside the actual file coverage
    assert np.isclose(
        man.placements['elev'],
        # TODO these values were from rk.TEST_DATA['gwa50-like.tif'], adapt to CLC values and fallbacks depending on which are outside
        [4.81529235, 4.54979848, 4.83163261, 5.10659551, 5.07869386]
    ).all()

    return man


@pytest.fixture
def pt_SolarWorkflowManager_loaded(pt_SolarWorkflowManager_initialized: SolarWorkflowManager) -> SolarWorkflowManager:
    man = pt_SolarWorkflowManager_initialized
    man.apply_elevation([100, 120, 140, 160, 2000])

    man.read(
        variables=["global_horizontal_irradiance",
                   "direct_horizontal_irradiance",
                   "surface_wind_speed",
                   "surface_pressure",
                   "surface_air_temperature",
                   "surface_dew_temperature", ],
        source_type="ERA5",
        source=rk.TEST_DATA['era5-like'],
        set_time_index=True,
        verbose=False
    )

    return man


def test_SolarWorkflowManager_determine_solar_position(pt_SolarWorkflowManager_loaded: SolarWorkflowManager) -> SolarWorkflowManager:
    # (self, lon_rounding=1, lat_rounding=1, elev_rounding=-2):
    man = pt_SolarWorkflowManager_loaded

    man.determine_solar_position(
        lon_rounding=1,
        lat_rounding=1,
        elev_rounding=-2,
    )

    assert man.sim_data['solar_azimuth'].shape == (140, 5)

    assert np.isclose(man.sim_data['solar_azimuth'].mean(), 181.75084452775852)
    assert np.isclose(man.sim_data['solar_azimuth'].std(), 90.18959294069582)
    assert np.isclose(man.sim_data['solar_azimuth'].min(), 23.100292572931437)
    assert np.isclose(man.sim_data['solar_azimuth'].max(), 355.8650905234781)

    assert np.isclose(
        man.sim_data['apparent_solar_zenith'].mean(), 108.93266465908583)
    assert np.isclose(
        man.sim_data['apparent_solar_zenith'].std(), 26.914599770957278)
    assert np.isclose(
        man.sim_data['apparent_solar_zenith'].min(), 72.98977919840057)
    assert np.isclose(
        man.sim_data['apparent_solar_zenith'].max(), 152.49005970814673)

    return man


@pytest.fixture
def pt_SolarWorkflowManager_solpos(pt_SolarWorkflowManager_loaded: SolarWorkflowManager) -> SolarWorkflowManager:
    man = pt_SolarWorkflowManager_loaded

    man.determine_solar_position(
        lon_rounding=1,
        lat_rounding=1,
        elev_rounding=-2,
    )

    return man


def test_SolarWorkflowManager_filter_positive_solar_elevation(pt_SolarWorkflowManager_solpos: SolarWorkflowManager) -> SolarWorkflowManager:
    # (self):
    man = pt_SolarWorkflowManager_solpos

    man.filter_positive_solar_elevation()

    print_testresults(man.sim_data['solar_azimuth'])
    print_testresults(man.sim_data['apparent_solar_zenith'])

    assert man.sim_data['solar_azimuth'].shape == (54, 5)
    assert np.isclose(man.sim_data['solar_azimuth'].mean(), 177.8281611330465)
    assert np.isclose(man.sim_data['solar_azimuth'].std(), 34.898695009531934)
    assert np.isclose(man.sim_data['solar_azimuth'].min(), 124.71102348726265)
    assert np.isclose(man.sim_data['solar_azimuth'].max(), 231.1922838037285)

    assert np.isclose(
        man.sim_data['apparent_solar_zenith'].mean(), 80.66303691482851)
    assert np.isclose(
        man.sim_data['apparent_solar_zenith'].std(), 6.193123877473528)
    assert np.isclose(
        man.sim_data['apparent_solar_zenith'].min(), 72.98977919840057)
    assert np.isclose(
        man.sim_data['apparent_solar_zenith'].max(), 91.89378124249767)

    return man


def test_SolarWorkflowManager_determine_extra_terrestrial_irradiance(pt_SolarWorkflowManager_solpos: SolarWorkflowManager) -> SolarWorkflowManager:
    man = pt_SolarWorkflowManager_solpos
    man.determine_extra_terrestrial_irradiance()

    print_testresults(man.sim_data['extra_terrestrial_irradiance'])

    assert man.sim_data['extra_terrestrial_irradiance'].shape == (140, 5)
    assert np.isclose(
        man.sim_data['extra_terrestrial_irradiance'].mean(), 1413.9980694079702)
    assert np.isclose(
        man.sim_data['extra_terrestrial_irradiance'].std(), 0.019625866056578487)
    assert np.isclose(
        man.sim_data['extra_terrestrial_irradiance'].min(), 1413.940576307916)
    assert np.isclose(
        man.sim_data['extra_terrestrial_irradiance'].max(), 1414.0192010311885)

    return man


def test_SolarWorkflowManager_determine_air_mass(pt_SolarWorkflowManager_solpos: SolarWorkflowManager) -> SolarWorkflowManager:
    man = pt_SolarWorkflowManager_solpos
    man.determine_air_mass(model='kastenyoung1989')

    print_testresults(man.sim_data['air_mass'])

    assert man.sim_data['air_mass'].shape == (140, 5)
    assert np.isclose(man.sim_data['air_mass'].mean(), 21.689624010649034)
    assert np.isclose(man.sim_data['air_mass'].std(), 10.849130623014739)
    assert np.isclose(man.sim_data['air_mass'].min(), 3.383950740640421)
    assert np.isclose(man.sim_data['air_mass'].max(), 29.0)

    return man


@pytest.fixture
def pt_SolarWorkflowManager_loaded2(pt_SolarWorkflowManager_solpos: SolarWorkflowManager) -> SolarWorkflowManager:
    man = pt_SolarWorkflowManager_solpos
    man.filter_positive_solar_elevation()
    man.determine_extra_terrestrial_irradiance()
    man.determine_air_mass(model='kastenyoung1989')

    return man


def test_SolarWorkflowManager_apply_DIRINT_model(pt_SolarWorkflowManager_loaded2: SolarWorkflowManager) -> SolarWorkflowManager:
    man = pt_SolarWorkflowManager_loaded2
    man.apply_DIRINT_model(use_pressure=True, use_dew_temperature=True)

    print_testresults(man.sim_data['direct_normal_irradiance'])

    assert man.sim_data['direct_normal_irradiance'].shape == (54, 5)
    assert np.isclose(
        man.sim_data['direct_normal_irradiance'].mean(), 167.86780412863015)
    assert np.isclose(
        man.sim_data['direct_normal_irradiance'].std(), 202.51729861336193)
    assert np.isclose(man.sim_data['direct_normal_irradiance'].min(), 0.0)
    assert np.isclose(
        man.sim_data['direct_normal_irradiance'].max(), 720.1159360124137)


@pytest.fixture
def pt_SolarWorkflowManager_dni(pt_SolarWorkflowManager_loaded2: SolarWorkflowManager) -> SolarWorkflowManager:
    man = pt_SolarWorkflowManager_loaded2
    man.apply_DIRINT_model(use_pressure=True, use_dew_temperature=True)

    return man


def test_SolarWorkflowManager_diffuse_horizontal_irradiance_from_trigonometry(pt_SolarWorkflowManager_dni: SolarWorkflowManager) -> SolarWorkflowManager:
    man = pt_SolarWorkflowManager_dni
    man.diffuse_horizontal_irradiance_from_trigonometry()

    print_testresults(man.sim_data['diffuse_horizontal_irradiance'])

    assert man.sim_data['diffuse_horizontal_irradiance'].shape == (54, 5)
    assert np.isclose(
        man.sim_data['diffuse_horizontal_irradiance'].mean(), 48.582931923941324)
    assert np.isclose(
        man.sim_data['diffuse_horizontal_irradiance'].std(), 34.69121106889705)
    assert np.isclose(
        man.sim_data['diffuse_horizontal_irradiance'].min(), 0.15659047212134164)
    assert np.isclose(
        man.sim_data['diffuse_horizontal_irradiance'].max(), 124.98184251575456)


def test_SolarWorkflowManager_direct_normal_irradiance_from_trigonometry(pt_SolarWorkflowManager_loaded2: SolarWorkflowManager) -> SolarWorkflowManager:
    man = pt_SolarWorkflowManager_loaded2

    man.direct_normal_irradiance_from_trigonometry()

    print_testresults(man.sim_data['direct_normal_irradiance'])

    assert man.sim_data['direct_normal_irradiance'].shape == (54, 5)
    assert np.isclose(
        man.sim_data['direct_normal_irradiance'].mean(), 158.21469197801994)
    assert np.isclose(
        man.sim_data['direct_normal_irradiance'].std(), 179.6328322092467)
    assert np.isclose(man.sim_data['direct_normal_irradiance'].min(), 0.0)
    assert np.isclose(
        man.sim_data['direct_normal_irradiance'].max(), 616.5611489924958)


@pytest.fixture
def pt_SolarWorkflowManager_all_irrad(pt_SolarWorkflowManager_loaded2: SolarWorkflowManager) -> SolarWorkflowManager:
    man = pt_SolarWorkflowManager_loaded2
    #man = pt_SolarWorkflowManager_dni
    man.direct_normal_irradiance_from_trigonometry()
    man.diffuse_horizontal_irradiance_from_trigonometry()

    return man


def test_SolarWorkflowManager_permit_single_axis_tracking(pt_SolarWorkflowManager_all_irrad: SolarWorkflowManager) -> SolarWorkflowManager:
    man = pt_SolarWorkflowManager_all_irrad
    man.permit_single_axis_tracking(
        max_angle=90,
        backtrack=True,
        gcr=0.2857142857142857,
    )

    print_testresults(man.sim_data['system_tilt'])
    print_testresults(man.sim_data['system_azimuth'])

    assert man.sim_data['system_tilt'].shape == (54, 5)
    assert np.isclose(man.sim_data['system_tilt'].mean(), 46.36795184688052)
    assert np.isclose(man.sim_data['system_tilt'].std(), 14.570819765672116)
    assert np.isclose(man.sim_data['system_tilt'].min(), 20.0)
    assert np.isclose(man.sim_data['system_tilt'].max(), 74.30021518311098)

    assert np.isclose(
        man.sim_data['system_azimuth'].mean(), 185.84603169500053)
    assert np.isclose(man.sim_data['system_azimuth'].std(), 52.78835501687092)
    assert np.isclose(man.sim_data['system_azimuth'].min(), 99.71477147193693)
    assert np.isclose(man.sim_data['system_azimuth'].max(), 264.12802748241154)


def test_SolarWorkflowManager_determine_angle_of_incidence(pt_SolarWorkflowManager_all_irrad: SolarWorkflowManager) -> SolarWorkflowManager:
    man = pt_SolarWorkflowManager_all_irrad
    man.determine_angle_of_incidence()

    print_testresults(man.sim_data['angle_of_incidence'])

    assert man.sim_data['angle_of_incidence'].shape == (54, 5)
    assert np.isclose(
        man.sim_data['angle_of_incidence'].mean(), 56.59448446923573)
    assert np.isclose(
        man.sim_data['angle_of_incidence'].std(), 12.022866054675205)
    assert np.isclose(
        man.sim_data['angle_of_incidence'].min(), 33.45888119832759)
    assert np.isclose(
        man.sim_data['angle_of_incidence'].max(), 80.25014934148591)


@pytest.fixture
def pt_SolarWorkflowManager_aoi(pt_SolarWorkflowManager_all_irrad: SolarWorkflowManager) -> SolarWorkflowManager:
    man = pt_SolarWorkflowManager_all_irrad
    man.determine_angle_of_incidence()

    return man


def test_SolarWorkflowManager_estimate_plane_of_array_irradiances(pt_SolarWorkflowManager_aoi: SolarWorkflowManager) -> SolarWorkflowManager:
    man = pt_SolarWorkflowManager_aoi
    man.estimate_plane_of_array_irradiances(
        transposition_model='perez',
    )

    print_testresults(man.sim_data['poa_global'])
    print(man.sim_data['poa_direct'].mean())
    print(man.sim_data['poa_diffuse'].mean())
    print(man.sim_data['poa_sky_diffuse'].mean())
    print(man.sim_data['poa_ground_diffuse'].mean())

    assert man.sim_data['poa_global'].shape == (54, 5)

    assert np.isclose(man.sim_data['poa_global'].mean(), 174.11992196172187)
    assert np.isclose(man.sim_data['poa_global'].std(), 173.4474037663958)
    assert np.isclose(man.sim_data['poa_global'].min(), 0.13328509297399485)
    assert np.isclose(man.sim_data['poa_global'].max(), 621.2447325355588)

    assert np.isclose(man.sim_data['poa_direct'].mean(), 102.74712287621118)
    assert np.isclose(man.sim_data['poa_diffuse'].mean(), 71.37279908551066)
    assert np.isclose(
        man.sim_data['poa_sky_diffuse'].mean(), 69.85080250223847)
    assert np.isclose(
        man.sim_data['poa_ground_diffuse'].mean(), 1.52199658327221)


@pytest.fixture
def pt_SolarWorkflowManager_poa(pt_SolarWorkflowManager_aoi: SolarWorkflowManager) -> SolarWorkflowManager:
    man = pt_SolarWorkflowManager_aoi
    man.estimate_plane_of_array_irradiances(
        transposition_model='perez',
        albedo=0.25
    )

    return man


def test_SolarWorkflowManager_cell_temperature_from_sapm(pt_SolarWorkflowManager_poa: SolarWorkflowManager) -> SolarWorkflowManager:
    man = pt_SolarWorkflowManager_poa

    man.cell_temperature_from_sapm(mounting='glass_open_rack')

    print_testresults(man.sim_data['cell_temperature'])

    assert man.sim_data['cell_temperature'].shape == (54, 5)
    assert np.isclose(
        man.sim_data['cell_temperature'].mean(), 6.700896196088481)
    assert np.isclose(
        man.sim_data['cell_temperature'].std(), 5.647128705200129)
    assert np.isclose(
        man.sim_data['cell_temperature'].min(), -3.2822952246943804)
    assert np.isclose(
        man.sim_data['cell_temperature'].max(), 21.181626183824648)

    # roof top PV should run hotter than open-field
    man.cell_temperature_from_sapm(mounting='glass_close_roof')

    print_testresults(man.sim_data['cell_temperature'])

    assert man.sim_data['cell_temperature'].shape == (54, 5)
    assert np.isclose(
        man.sim_data['cell_temperature'].mean(), 9.406303607095017)
    assert np.isclose(man.sim_data['cell_temperature'].std(), 8.25669361128076)
    assert np.isclose(
        man.sim_data['cell_temperature'].min(), -3.2472615808752097)
    assert np.isclose(
        man.sim_data['cell_temperature'].max(), 31.095795267573923)


def test_SolarWorkflowManager_apply_angle_of_incidence_losses_to_poa(pt_SolarWorkflowManager_poa: SolarWorkflowManager) -> SolarWorkflowManager:
    man = pt_SolarWorkflowManager_poa
    man.apply_angle_of_incidence_losses_to_poa()

    print_testresults(man.sim_data['poa_global'])
    assert man.sim_data['poa_global'].shape == (54, 5)
    assert np.isclose(man.sim_data['poa_global'].mean(), 168.7581881488339)
    assert np.isclose(man.sim_data['poa_global'].std(), 169.56605012489317)
    assert np.isclose(man.sim_data['poa_global'].min(), 0.12759789566504143)
    assert np.isclose(man.sim_data['poa_global'].max(), 613.4267695866687)

    print(man.sim_data['poa_direct'].mean())
    print(man.sim_data['poa_diffuse'].mean())
    print(man.sim_data['poa_sky_diffuse'].mean())
    print(man.sim_data['poa_ground_diffuse'].mean())
    assert np.isclose(man.sim_data['poa_direct'].mean(), 100.51798150298093)
    assert np.isclose(man.sim_data['poa_diffuse'].mean(), 68.24020664585301)
    assert np.isclose(
        man.sim_data['poa_sky_diffuse'].mean(), 67.04092283286448)
    assert np.isclose(
        man.sim_data['poa_ground_diffuse'].mean(), 1.1992838129885397)


def test_SolarWorkflowManager_configure_cec_module(pt_SolarWorkflowManager_poa: SolarWorkflowManager) -> SolarWorkflowManager:
    man = pt_SolarWorkflowManager_poa
    man.configure_cec_module(module="WINAICO WSx-240P6")
    assert isinstance(man.module, pd.Series)

    db = rk.solar.workflows.solar_workflow_manager.pvlib.pvsystem.retrieve_sam(
        "CECMod")
    random_module = db.columns[3]
    man.configure_cec_module(module=random_module)
    assert isinstance(man.module, pd.Series)

    module = dict(
        BIPV="N",
        Date="12/14/2016",
        T_NOCT=45.7,
        A_c=1.673,
        N_s=60,
        I_sc_ref=10.82,
        V_oc_ref=42.8,
        I_mp_ref=10.01,
        V_mp_ref=37,
        alpha_sc=0.003246,
        beta_oc=-0.10272,
        a_ref=1.5532,
        I_L_ref=10.829,
        I_o_ref=1.12e-11,
        R_s=0.079,
        R_sh_ref=92.96,
        Adjust=14,
        gamma_r=-0.32,
        Version="NRELv1",
        PTC=347.2,
        Technology="Mono-c-Si")
    man.configure_cec_module(module=module)
    assert isinstance(man.module, pd.Series)


@pytest.fixture
def pt_SolarWorkflowManager_cell_temp(pt_SolarWorkflowManager_poa: SolarWorkflowManager) -> SolarWorkflowManager:
    man = pt_SolarWorkflowManager_poa
    man.cell_temperature_from_sapm(mounting='glass_open_rack')

    return man


def test_SolarWorkflowManager_simulate_with_interpolated_single_diode_approximation(pt_SolarWorkflowManager_cell_temp: SolarWorkflowManager) -> SolarWorkflowManager:
    man = pt_SolarWorkflowManager_cell_temp
    man.simulate_with_interpolated_single_diode_approximation(
        module='WINAICO WSx-240P6',
    )

    print_testresults(man.sim_data['capacity_factor'])

    assert man.sim_data['capacity_factor'].shape == (54, 5)
    assert np.isclose(
        man.sim_data['capacity_factor'].mean(), 0.2363674873981133)
    assert np.isclose(
        man.sim_data['capacity_factor'].std(), 0.23436495032892843)
    assert np.isclose(
        man.sim_data['capacity_factor'].min(), 0.00013602136544332003)
    assert np.isclose(
        man.sim_data['capacity_factor'].max(), 0.8193065017891327)

    print(man.sim_data['module_dc_power_at_mpp'].mean())
    print(man.sim_data['module_dc_voltage_at_mpp'].mean())
    print(man.sim_data['total_system_generation'].mean())
    assert np.isclose(
        man.sim_data['module_dc_power_at_mpp'].mean(), 56.820853030607246)
    assert np.isclose(
        man.sim_data['module_dc_voltage_at_mpp'].mean(), 37.39738372317519)
    assert np.isclose(
        man.sim_data['total_system_generation'].mean(), 724.3133157683136)


@pytest.fixture
def pt_SolarWorkflowManager_sim(pt_SolarWorkflowManager_cell_temp: SolarWorkflowManager) -> SolarWorkflowManager:
    man = pt_SolarWorkflowManager_cell_temp
    man.simulate_with_interpolated_single_diode_approximation(
        module='WINAICO WSx-240P6',
    )

    return man


def test_SolarWorkflowManager_apply_inverter_losses(pt_SolarWorkflowManager_sim: SolarWorkflowManager) -> SolarWorkflowManager:
    man = pt_SolarWorkflowManager_sim
    man.placements['modules_per_string'] = 1
    man.placements['strings_per_inverter'] = 1
    del man.placements['capacity']

    man.apply_inverter_losses(
        inverter='ABB__MICRO_0_25_I_OUTD_US_208__208V_',
        method='sandia')

    print_testresults(man.sim_data['capacity_factor'])
    assert man.sim_data['capacity_factor'].shape == (54, 5)
    assert np.isclose(
        man.sim_data['capacity_factor'].mean(), 0.2233308735174432)
    assert np.isclose(
        man.sim_data['capacity_factor'].std(), 0.22766053886973034)
    assert np.isclose(
        man.sim_data['capacity_factor'].min(), -0.00031199041565443107)
    assert np.isclose(
        man.sim_data['capacity_factor'].max(), 0.7889831406846927)

    print(man.sim_data['total_system_generation'].mean())
    print(man.sim_data['inverter_ac_power_at_mpp'].mean())

    assert np.isclose(
        man.sim_data['total_system_generation'].mean(), 53.68695534660521)
    assert np.isclose(
        man.sim_data['inverter_ac_power_at_mpp'].mean(), 53.68695534660521)<|MERGE_RESOLUTION|>--- conflicted
+++ resolved
@@ -7,6 +7,10 @@
 
 
 def print_testresults(variable):
+    print('mean: ', variable[0:140, :].mean())
+    print('std: ', variable[0:140, :].std())
+    print('min: ', variable[0:140, :].min())
+    print('max: ', variable[0:140, :].max())
     print('mean: ', variable[0:140, :].mean())
     print('std: ', variable[0:140, :].std())
     print('min: ', variable[0:140, :].min())
@@ -93,7 +97,6 @@
         [-1000, -1000. - 1000, -1000, -1000]
     ).all()
 
-<<<<<<< HEAD
     # now test using the elevation from the placements dataframe
     base_elev = [90, 80, 70, 60, 50]
     man.placements['elev'] = base_elev
@@ -103,10 +106,6 @@
         man.placements['elev'],
         base_elev
     ).all()
-=======
-    # not an elevation file, but still a raster
-    man.apply_elevation(rk.TEST_DATA['gwa50-like.tif'])
->>>>>>> 045951d0
 
     # then test scalar value
     man.apply_elevation(elev=120, fallback_elev=-1000)
