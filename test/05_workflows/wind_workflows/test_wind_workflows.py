from reskit.wind.workflows.workflows import (
    onshore_wind_merra_ryberg2019_europe,
    offshore_wind_merra_caglayan2019,
    offshore_wind_era5,
    onshore_wind_era5,
    wind_era5_2023,
)
from reskit import TEST_DATA
import pytest
import numpy as np
import geokit as gk
import pandas as pd


@pytest.fixture
def pt_wind_placements() -> pd.DataFrame:
    df = gk.vector.extractFeatures(TEST_DATA["turbinePlacements.shp"])
    df["hub_height"] = np.linspace(100, 130, df.shape[0])
    df["capacity"] = 3000
    df["rotor_diam"] = 170
    df.loc[::2, "rotor_diam"] = 150
    return df


def test_onshore_wind_merra_ryberg2019_europe(pt_wind_placements: pd.DataFrame):
    gen = onshore_wind_merra_ryberg2019_europe(
        placements=pt_wind_placements,
        merra_path=TEST_DATA["merra-like"],
        gwa_50m_path=TEST_DATA["gwa50-like.tif"],
        clc2012_path=TEST_DATA["clc-aachen_clipped.tif"],
    )

    assert gen.roughness.shape == (560,)
    assert np.isclose(gen.roughness.mean(), 0.21235714)
    assert np.isclose(gen.roughness.min(), 0.005)
    assert np.isclose(gen.roughness.max(), 1.2)
    assert np.isclose(gen.roughness.std(), 0.22275803)

    assert gen.elevated_wind_speed.shape == (71, 560)
    assert np.isclose(gen.elevated_wind_speed.mean(), 7.25949888)
    assert np.isclose(gen.elevated_wind_speed.min(), 1.65055839)
    assert np.isclose(gen.elevated_wind_speed.max(), 14.22762999)
    assert np.isclose(gen.elevated_wind_speed.std(), 2.48011369)

    assert gen.capacity_factor.shape == (71, 560)
    assert np.isclose(gen.capacity_factor.mean(), 0.57601636)
    assert np.isclose(gen.capacity_factor.min(), 0.0)
    assert np.isclose(gen.capacity_factor.max(), 0.99326205)
    assert np.isclose(gen.capacity_factor.std(), 0.35040166)


def test_offshore_wind_merra_caglayan2019(pt_wind_placements):
    # placements, merra_path, output_netcdf_path=None, output_variables=None):
    gen = offshore_wind_merra_caglayan2019(
        placements=pt_wind_placements,
        merra_path=TEST_DATA["merra-like"],
    )

    assert gen.roughness.shape == (560,)
    assert np.isclose(gen.roughness.mean(), 0.0002)
    assert np.isclose(gen.roughness.min(), 0.0002)
    assert np.isclose(gen.roughness.max(), 0.0002)
    assert np.isclose(gen.roughness.std(), 0)

    assert gen.elevated_wind_speed.shape == (71, 560)
    assert np.isclose(gen.elevated_wind_speed.mean(), 9.16905288)
    assert np.isclose(gen.elevated_wind_speed.min(), 1.93876409)
    assert np.isclose(gen.elevated_wind_speed.max(), 15.98714391)
    assert np.isclose(gen.elevated_wind_speed.std(), 3.07147403)

    assert gen.capacity_factor.shape == (71, 560)
    assert np.isclose(gen.capacity_factor.mean(), 0.74947119)
    assert np.isclose(gen.capacity_factor.min(), 0.00045005)
    assert np.isclose(gen.capacity_factor.max(), 0.97282235)
    assert np.isclose(gen.capacity_factor.std(), 0.29063037)


def test_offshore_wind_era5(pt_wind_placements):
    # placements, era5_path, output_netcdf_path=None, output_variables=None):
    gen = offshore_wind_era5(
        placements=pt_wind_placements,
        gwa_100m_path=TEST_DATA["gwa100-like.tif"],
        era5_path=TEST_DATA["era5-like"],
    )

    assert gen.roughness.shape == (560,)
    assert np.isclose(gen.roughness.mean(), 0.0002)
    assert np.isclose(gen.roughness.min(), 0.0002)
    assert np.isclose(gen.roughness.max(), 0.0002)
    assert np.isclose(gen.roughness.std(), 0)

    assert gen.elevated_wind_speed.shape == (140, 560)
    assert np.isclose(gen.elevated_wind_speed.mean(), 7.42442555)
    assert np.isclose(gen.elevated_wind_speed.min(), 0.22976869)
    assert np.isclose(gen.elevated_wind_speed.max(), 15.3519314)
    assert np.isclose(gen.elevated_wind_speed.std(), 2.81001362)

    assert gen.capacity_factor.shape == (140, 560)
    assert np.isclose(gen.capacity_factor.mean(), 0.60374217)
    assert np.isclose(gen.capacity_factor.min(), 0)
    assert np.isclose(gen.capacity_factor.max(), 1)
    assert np.isclose(gen.capacity_factor.std(), 0.32212112)


def test_onshore_wind_era5(pt_wind_placements):
    # placements, era5_path, gwa_100m_path, esa_cci_path, output_netcdf_path=None, output_variables=None):
    gen = onshore_wind_era5(
        placements=pt_wind_placements,
        era5_path=TEST_DATA["era5-like"],
        gwa_100m_path=TEST_DATA["gwa100-like.tif"],
        esa_cci_path=TEST_DATA["ESA_CCI_2018_clip.tif"],
    )

    assert gen.roughness.shape == (560,)
    assert np.isclose(gen.roughness.mean(), 0.44921429)
    assert np.isclose(gen.roughness.min(), 0.03)
    assert np.isclose(gen.roughness.max(), 1.2)
    assert np.isclose(gen.roughness.std(), 0.55593945)

    assert gen.elevated_wind_speed.shape == (140, 560)

    assert np.isclose(gen.elevated_wind_speed.mean(), 5.91036701)
    assert np.isclose(gen.elevated_wind_speed.min(), 0.86488327)
    assert np.isclose(gen.elevated_wind_speed.max(), 12.05751751)
    assert np.isclose(gen.elevated_wind_speed.std(), 1.99619664)

    assert gen.capacity_factor.shape == (140, 560)
    assert np.isclose(gen.capacity_factor.mean(), 0.40503088)
    assert np.isclose(gen.capacity_factor.min(), 0)
    assert np.isclose(gen.capacity_factor.max(), 1)
    assert np.isclose(gen.capacity_factor.std(), 0.29888041)


def test_wind_era5_2023(pt_wind_placements):
    # placements, era5_path, gwa_100m_path, esa_cci_path, output_netcdf_path=None, output_variables=None):
    gen = wind_era5_2023(
        placements=pt_wind_placements,
        era5_path=TEST_DATA["era5-like"],
        gwa_100m_path=TEST_DATA["gwa100-like.tif"],
        esa_cci_path=TEST_DATA["ESA_CCI_2018_clip.tif"],
<<<<<<< HEAD
        max_batch_size=300,
=======
        wake_reduction_curve_name=None,  # test without wake
        availability_factor=1,  # test without availability reduction
>>>>>>> bd920fc9
    )

    assert gen.roughness.shape == (560,)
    assert np.isclose(gen.roughness.mean(), 0.44921429)
    assert np.isclose(gen.roughness.min(), 0.03)
    assert np.isclose(gen.roughness.max(), 1.2)
    assert np.isclose(gen.roughness.std(), 0.55593945)

    assert gen.elevated_wind_speed.shape == (140, 560)

    assert np.isclose(gen.elevated_wind_speed.mean(), 6.4555713)
    assert np.isclose(gen.elevated_wind_speed.min(), 1.58508443)
    assert np.isclose(gen.elevated_wind_speed.max(), 12.37486668)
    assert np.isclose(gen.elevated_wind_speed.std(), 1.92203484)

    assert gen.capacity_factor.shape == (140, 560)
    assert np.isclose(gen.capacity_factor.mean(), 0.49123677)
    assert np.isclose(gen.capacity_factor.min(), 0)
    assert np.isclose(gen.capacity_factor.max(), 1)
    assert np.isclose(gen.capacity_factor.std(), 0.29246767)<|MERGE_RESOLUTION|>--- conflicted
+++ resolved
@@ -138,12 +138,9 @@
         era5_path=TEST_DATA["era5-like"],
         gwa_100m_path=TEST_DATA["gwa100-like.tif"],
         esa_cci_path=TEST_DATA["ESA_CCI_2018_clip.tif"],
-<<<<<<< HEAD
         max_batch_size=300,
-=======
         wake_reduction_curve_name=None,  # test without wake
         availability_factor=1,  # test without availability reduction
->>>>>>> bd920fc9
     )
 
     assert gen.roughness.shape == (560,)
