--- conflicted
+++ resolved
@@ -162,7 +162,6 @@
     man = pt_WindWorkflowManager_loaded
 
     man.simulate()
-<<<<<<< HEAD
     assert np.isclose(man.sim_data["capacity_factor"].mean(), 0.4845642857142858)
     assert np.isclose(man.sim_data["capacity_factor"].std(), 0.3275352284371056)
 
@@ -202,9 +201,6 @@
         0.4845866909936545 * avg_corr_factor,
         rtol=tolerance,
     )
-=======
-    assert np.isclose(man.sim_data["capacity_factor"].mean(), 0.4845866909936545)
-    assert np.isclose(man.sim_data["capacity_factor"].std(), 0.32753677878391835)
 
 
 def test_WindWorkflowManager_mixed_values___init___():
@@ -264,5 +260,4 @@
         == ["SPC:138,25", "SPC:207,25", "SPC:275,25", "V117-3600", "SPC:413,25"]
     ).all()
 
-    return man
->>>>>>> a28e923f
+    return man