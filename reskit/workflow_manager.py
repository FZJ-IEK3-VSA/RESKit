--- conflicted
+++ resolved
@@ -935,10 +935,7 @@
         else:
             reskit_xr = xr.concat([reskit_xr, xrds], dim="location")
 
-<<<<<<< HEAD
-=======
     reskit_xr = xarray.concat(xrds_list, dim="location")
->>>>>>> 12d0259e
     # create a dummy wfm instance for saving
     wfm = WorkflowManager(placements=placements.drop(columns="RESKit_sim_order"))
     wfm.to_netcdf(
