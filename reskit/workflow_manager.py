import geokit as gk

import pandas as pd
import numpy as np
import os
from os import mkdir, environ
from os.path import join, isfile, isdir
from collections import OrderedDict, namedtuple
from types import FunctionType
import xarray
from typing import Union, List, OrderedDict
from . import weather as rk_weather
from glob import glob
<<<<<<< HEAD
from osgeo import ogr
import warnings
=======
from . import util as rk_util
import xarray as xr
>>>>>>> 877f621d

# from . import weather as rk_weather


class WorkflowManager:
    """
    The WorkflowManager class assists with the construction of more specialized WorkflowManagers,
    such as the WindWorkflowManager or the SolarWorkflowManager. In addition to providing the
    general structure for simulation workflow management, the WorkflowManager also defines
    functionalities which should be common across all WorkflowManagers.

    This includes:
      - Basic initialization
      - Time domain management
      - Reading weather data
      - Adjusting variables by a long-run-average value
      - Applying simple loss factors
      - Saving the state of WorkflowManagers to XArray datasets, either in memory or on disc


    Initialization:
    ---------------

    WorkflowManager( placements )

    """

    def __init__(self, placements: pd.DataFrame):
        # arrange placements, locs, and extent
        assert isinstance(placements, pd.DataFrame)
        self.placements = placements.copy()
        self.locs = None

        # Check if input file contains a geometry collumn
        ispoint = False
        if "geom" in placements.columns:
            if self.placements["geom"].iloc[0].GetGeometryName() == "POINT":
                ispoint = True

        if ispoint:
            self.locs = gk.LocationSet(placements.geom)
            self.placements["lon"] = self.locs.lons
            self.placements["lat"] = self.locs.lats
            del self.placements["geom"]
        else:
            assert (
                "lon" in self.placements.columns
            ), "if geom are not point geometries, dataframe must contain lon columns"
            assert (
                "lat" in self.placements.columns
            ), "if geom are not point geometries, dataframe must contain lat columns"

        if self.locs is None:
            self.locs = gk.LocationSet(self.placements[["lon", "lat"]].values)

        self.ext = gk.Extent.fromLocationSet(self.locs)

        # Initialize simulation data
        self.sim_data = OrderedDict()
        self.time_index = None
        self.workflow_parameters = OrderedDict()

    # STAGE 2: weather data reading and adjusting

    def set_time_index(self, times: pd.DatetimeIndex):
        """Sets the time index of the WorkflowManager


        Parameters
        ----------
            times : pd.DatetimeIndex
                The timesteps to use throughout the WorkflowManager's life cycle. The
                length of this dataset must match the shape of data which is loaded into
                the WorkflorManager.sim_data member.
        """
        self.time_index = times

        self._time_sel_ = None
        self._time_index_ = self.time_index.copy()
        self._set_sim_shape()

    def _set_sim_shape(self):
        self._sim_shape_ = len(self._time_index_), self.locs.count

    def extract_raster_values_at_placements(self, raster, **kwargs):
        """Extracts pixel values at each of the configured placements from the specified raster file"""
        return gk.raster.interpolateValues(raster, points=self.locs, **kwargs)

    def read(
        self,
        variables: Union[str, List[str]],
        source_type: str,
        source: str,
        set_time_index: bool = False,
        spatial_interpolation_mode: str = "bilinear",
        temporal_reindex_method: str = "nearest",
        time_index_from=None,
        **kwargs,
    ):
        """Reads the specified variables from the NetCDF4-style weather dataset, and then extracts
        those variables for each of the coordinates configured in `.placements`. The resulting
        data is then available in `.sim_data`.

        Parameters
        ----------
        variables : str or list of strings
            The variables (or variables) to be read from the specified source
            - If a path to a weather source is given, then only the 'standard' variables
                configured for that source type are available (see the doc string for the
                weather source you are interested in)
            - If either 'elevated_wind_speed' or 'surface_wind_speed' is included in the
                variable list, then the members `.elevated_wind_speed_height` and
                `.surface_wind_speed_height`, respectfully, are also added. These are constants
                which specify what the 'native' wind speed height is, which depends on the source
            - A pre-loaded NCSource can also be given, thus allowing for any variable in the
                source to be specifed in the `variables` list. But the user needs to take care
                of initializing the NCSource and loading the data they want

        source_type : str
            The type of weather datasource which is to be loaded. Can be one of:
              "ERA5", "SARAH", "MERRA", or 'user'
            - If a pre-loaded NCSource is given for the `source` object, then the `source_type`
              should be "user"

        source : str or rk.weather.NCSource
            The source to read weather variables from

        set_time_index : bool, optional
            If True, instructs the workflow manager to set the time index to that which is read
              from the weather source
            - By default False

        spatial_interpolation_mode : str, optional
            The spatial interpolation mode to use while reading data from the weather source at
            each of the placement coordinates
            - By default "bilinear"

        temporal_reindex_method : str, optional
            In the event of missing data, this algorithm is used to fill in the missing data.
            - Can be, for example, "nearest", "ffill", "bfill", "interpolate"
            - By default "nearest"

        Returns
        -------
        WorkflowManager
            Returns the invoking WorkflowManager (for chaining)

        Raises
        ------
        RuntimeError
            If set_time_index is False but no `.time_index` exists
        RuntimeError
            If source_type is unknown
        """
        if not set_time_index and self.time_index is None:
            raise RuntimeError("Time index is not available")

        if isinstance(source, str) and source_type != "user":
            if source_type == "ERA5":
                source_constructor = rk_weather.Era5Source
            elif source_type == "SARAH":
                source_constructor = rk_weather.SarahSource
            elif source_type == "MERRA":
                source_constructor = rk_weather.MerraSource
            else:
                raise RuntimeError("Unknown source_type")

            if source_type == "ERA5":
                source = source_constructor(
                    source, bounds=self.ext, time_index_from=time_index_from, **kwargs
                )
            else:
                source = source_constructor(source, bounds=self.ext, **kwargs)

            # Load the requested variables
            source.sload(*variables)

        else:  # Assume source is already an initialized NCSource Object
            for var in variables:
                assert var in source.data

        if set_time_index:
            self.set_time_index(source.time_index)

        # read variables
        if not isinstance(variables, list):
            variables = [
                variables,
            ]

        for var in variables:
            self.sim_data[var] = source.get(
                var,
                self.locs,  # Manipulate locs here
                interpolation=spatial_interpolation_mode,
                force_as_data_frame=True,
            )

            if not set_time_index:
                self.sim_data[var] = self.sim_data[var].reindex(
                    self.time_index, method=temporal_reindex_method
                )

            self.sim_data[var] = self.sim_data[var].values

            # Special check for wind speed height
            if var == "elevated_wind_speed":
                self.elevated_wind_speed_height = source.ELEVATED_WIND_SPEED_HEIGHT

            if var == "surface_wind_speed":
                self.surface_wind_speed_height = source.SURFACE_WIND_SPEED_HEIGHT

        return self

        # Stage 3: Weather data adjusting & other intermediate steps

    def adjust_variable_to_long_run_average(
        self,
        variable: str,
        source_long_run_average: Union[str, float, np.ndarray],
        real_long_run_average: Union[str, float, np.ndarray],
        real_lra_scaling: float = 1,
        spatial_interpolation: str = "linear-spline",
        nodata_fallback: str = "nan",
    ):
        """Adjusts the average mean of the specified variable to a known long-run-average

        Note:
        -----
        uses the equation: variable[t] = variable[t] * real_long_run_average / source_long_run_average

        Parameters
        ----------
        variable : str
            The variable to be adjusted

        source_long_run_average : Union[str, float, np.ndarray]
            The variable's native long run average (the average in the weather file)
            - If a string is given, it is expected to be a path to a raster file which can be
              used to look up the average values from using the coordinates in `.placements`
            - If a numpy ndarray (or derivative) is given, the shape must be one of (time, placements)
              or at least (placements)

        real_long_run_average : Union[str, float, np.ndarray]
            The variables 'true' long run average
            - If a string is given, it is expected to be a path to a raster file which can be
              used to look up the average values from using the coordinates in `.placements`
            - If a numpy ndarray (or derivative) is given, the shape must be one of (time, placements)
              or at least (placements)

        real_lra_scaling : float, optional
            An optional scaling factor to apply to the values derived from `real_long_run_average`.
            - This is primarily useful when `real_long_run_average` is a path to a raster file
            - By default 1

        spatial_interpolation : str, optional
            When either `source_long_run_average` or `real_long_run_average` are a path to a raster
            file, this input specifies which interpolation algorithm should be used
            - Options are: "near", "linear-spline", "cubic-spline", "average"
            - By default "linear-spline"
            - See for more info: geokit.raster.interpolateValues

        nodata_fallback: float, str, callable, optional
            When real_long_run_average has no data, one can decide between different fallback options, by default np.nan:
            - np.nan or None : return np.nan for missing values in real_long_run_average
            - float : Apply this float value as a scaling factor for all no-data locations only: source_long_run_average * nodata_fallback.
              NOTE: A value of 1.0 will return the source lra value in case of missing real lra values (no real_lra_scaling applied).
            - str : Will be interpreted as a filepath to a raster with alternative absolute real_long_run_average values (no real_lra_scaling applied)
            - callable : any callable method taking the arguments (all iterables): 'locs' and 'source_long_run_average_value'
              (the locations as gk.geom.point objects and original value from source data). The output values will be considered as
              the new real_long_run_average for missing locations only (no real_lra_scaling applied).
            NOTE: np.nan will also be returned in case that the nodata fallback does not yield values either.
        Returns
        -------
        WorkflowManager
            Returns the invoking WorkflowManager (for chaining)
        """
        if not (
            nodata_fallback is None
            or callable(nodata_fallback)
            or isinstance(nodata_fallback, (float, int, str))
        ):
            raise TypeError(f"'nodata_fallback' must be a float or a Callable.")

        def _get_lra_values_from_raster(fp):
            assert isfile(
                fp
            ), f"File '{fp}' in adjust_variable_to_long_run_average() does not exist."
            _lra = gk.raster.interpolateValues(
                fp, self.locs, mode=spatial_interpolation
            )
            # if getting values fails, it could be because of interpolation method.
            # these values will be replaced with the nearest interpolation method
            if np.isnan(_lra).any():
                _lra_near = gk.raster.interpolateValues(fp, self.locs, mode="near")
                _lra[np.isnan(_lra)] = _lra_near[np.isnan(_lra)]
            return _lra

        # first get source values
        if isinstance(source_long_run_average, str):
            # assue raster fp
            source_lra = _get_lra_values_from_raster(fp=source_long_run_average)
        else:
            source_lra = source_long_run_average

        # then get lng-run average values for scaling
        if isinstance(real_long_run_average, str):
            # assume a raster path
            real_lra = _get_lra_values_from_raster(fp=real_long_run_average)
        else:
            real_lra = real_long_run_average

        # replace missing values with no-data fallback if needed
        if isinstance(nodata_fallback, str) and nodata_fallback.lower() == "source":
            warnings.warn(
                "'source' value for 'nodata_fallback' is deprecated and will be removed soon. Use 1.0 instead.",
                DeprecationWarning,
            )
            nodata_fallback = 1.0
        if isinstance(nodata_fallback, str) and nodata_fallback.lower() == "nan":
            warnings.warn(
                "'nan' value for 'nodata_fallback' is deprecated and will be removed soon. Use np.nan instead.",
                DeprecationWarning,
            )
            nodata_fallback = np.nan
        if any(np.isnan(real_lra)):
            # we are lacking long-run average values
            if nodata_fallback is None or (
                isinstance(nodata_fallback, float) and np.isnan(nodata_fallback)
            ):
                # nans will be returned for missing lra values
                fallback_lra = np.array([np.nan] * len(real_lra))
            elif isinstance(nodata_fallback, (int, float)):
                # apply factor to source_lra to scale missing values
                fallback_lra = nodata_fallback * source_lra
            elif callable(nodata_fallback):
                # apply function to calculate missing values
                fallback_lra = nodata_fallback(
                    locs=self.locs, source_long_run_average_value=source_lra
                )
            elif isinstance(nodata_fallback, str):
                # assume this is yet another raster path as fallback and extract missing values
                fallback_lra = _get_lra_values_from_raster(fp=nodata_fallback)

            # divide by real_lra_scaling once to compensate multiplication below for scaling factor:
            # nodata_fallback should not be multiplied by real_lra_scaling
            fallback_lra = fallback_lra / real_lra_scaling
            # set fallback values where real_lra is nan
            real_lra[np.isnan(real_lra)] = fallback_lra[np.isnan(real_lra)]

        # calulate scaling factor:
        # nan result will stay nan results, as these placements cannot be calculated any more
        factors = real_lra * real_lra_scaling / source_lra
        if any(np.isnan(real_lra)):
            warnings.warn(
                f"NaN values remaining in real lra after application of nodata_fallback."
            )

        # write info with missing values to sim_data:
        self.placements[
            f"missing_values_{os.path.basename(real_long_run_average)}_nodata_fallback{nodata_fallback}"
        ] = np.isnan(factors)

        self.sim_data[variable] = factors * self.sim_data[variable]
        self.placements[f"LRA_factor_{variable}"] = factors
        return self

    def spatial_disaggregation(
        self,
        variable: str,
        source_high_resolution: Union[str, float, np.ndarray],
        source_low_resolution: Union[str, float, np.ndarray],
        real_lra_scaling: float = 1,
        spatial_interpolation: str = "linear-spline",
    ):
        """[summary]

        Parameters
        ----------
        variable : str
            [description]
        source_long_run_average : Union[str, float, np.ndarray]
            [description]
        real_long_run_average : Union[str, float, np.ndarray]
            [description]
        real_lra_scaling : float, optional
            [description], by default 1
        spatial_interpolation : str, optional
            [description], by default "linear-spline"
        """
        # Get values from high resolution tiff file
        if isinstance(source_high_resolution, str):
            correction_values_high_res = (
                gk.raster.interpolateValues(  # TODO change here
                    source_high_resolution, self.locs, mode=spatial_interpolation
                )
            )
            # assert not np.isnan(correction_values_high_res).any() and (correction_values_high_res > 0).all()
        else:
            correction_values_high_res = source_high_resolution

        # Get values from low resolution tiff file (meaned over eg. ERA5)
        if isinstance(source_low_resolution, str):
            correction_values_low_res = gk.raster.interpolateValues(  # TODO change here
                source_low_resolution, self.locs, mode=spatial_interpolation
            )
            # assert not np.isnan(correction_values_low_res).any() and (correction_values_low_res > 0).all()
        else:
            correction_values_low_res = source_low_resolution

        # correction factors:
        factors = correction_values_high_res / correction_values_low_res
        factors = np.nan_to_num(factors, nan=1 / real_lra_scaling)
        assert (factors > 0).all()

        # update values
        self.sim_data[variable] = self.sim_data[variable] * factors * real_lra_scaling
        return self

    # Stage 5: post processing
    def apply_loss_factor(
        self,
        loss: Union[float, np.ndarray, FunctionType],
        variables: Union[str, List[str]] = ["capacity_factor"],
    ):
        """Applies a loss factor onto a specified variable

        Parameters
        ----------
        loss : Union[float, np.ndarray, FunctionType]
            The loss factor(s) to be applied
            - If a float or a numpy ndarray is given, then the following operation is performed:
                > variable = variable * (1 - loss)
            - If a function is given, then  the following operation is performed:
                > variable = variable * (1 - loss(variable) )
            - If a numpy ndarray is given, it must be broadcastable to the variable's shape in
              `.sim_data`

        variables : Union[str, List[str]], optional
            The vairable or variables to apply the loss factor to
            - By default ["capacity_factor"]


        Returns
        -------
        WorkflowManager
            Returns the invoking WorkflowManager (for chaining)
        """
        # filter only existing variables
        _variables = [_var for _var in variables if _var in self.sim_data.keys()]
        if len(_variables) < len(variables):
            warnings.warn(
                f"Loss factor could not be applied to the following requested variables because variables are not in sim_data: {', '.join(sorted(set(variables)-set(_variables)))}"
            )

        for var in _variables:
            if isinstance(loss, FunctionType):
                self.sim_data[var] *= 1 - loss(self.sim_data[var])
            else:
                self.sim_data[var] *= 1 - loss

        return self

    def register_workflow_parameter(self, key: str, value: Union[str, float]):
        """Add a parameter to the WorkflowManager which will be included in the output XArray dataset

        Parameters
        ----------
        key : str
            The workflow parameter's access key

        value : Union[str,float]
            The workflow parameter's value. Only strings and floats are allowed
        """
        self.workflow_parameters[key] = value

    def to_xarray(
        self,
        output_netcdf_path: str = None,
        output_variables: List[str] = None,
        _intermediate_dict=False,
    ) -> xarray.Dataset:
        """Generates an XArray dataset from the data currently contained in the WorkflowManager

        Note:
        - The `.placements` data is automatically added to the XArray dataset along the 'locations' dimension
        - The `workflow_parameters` data is autmatically added as dimensionless variables
        - The `.sim_data` is automatically added along the dimensions (time, locations)
        - The `.time_index` is automatically added along the dimension 'time'

        Parameters
        ----------
        output_netcdf_path : str, optional
            If given, the XArray dataset will be written to disc at the specified path
            - By default None

        output_variables : List[str], optional
            If given, specifies the variables which should be included in the resulting
            dataset. Otherwise all suitable variables found in `.placements`, `.workflow_parameters`,
            `.sim_data`, and `.time_index` will be included
            - Only variables of numeric or string type are suitable due to NetCDF4 limitations
            - By default None

        Returns
        -------
        xarray.Dataset
            The resulting XArray dataset
        """
        if isinstance(output_variables, str):
            output_variables = [output_variables]
        if (
            isinstance(output_variables, list)
            and not "RESKit_sim_order" in output_variables
        ):
            output_variables.append("RESKit_sim_order")

        times = self.time_index
        if times[0].tz is not None:
            times = [
                np.datetime64(dt.tz_convert("UTC").tz_convert(None)) for dt in times
            ]
        times_days = np.unique(pd.DatetimeIndex(times).date).astype("datetime64")
        if times_days[0].astype("datetime64[Y]") != times_days[-1].astype(
            "datetime64[Y]"
        ):
            # old tiles where shifted by 1 hour, so the last day of the previous year also appears. catch this problem whti this if clause
            times_days = times_days[1:]
        xds = OrderedDict()
        encoding = dict()

        if "location_id" in self.placements.columns:
            location_coords = self.placements["location_id"].copy()
            del self.placements["location_id"]
        else:
            location_coords = np.arange(self.placements.shape[0])

        # write placements
        for c in self.placements.columns:
            # check if c in requestet output_variables
            if output_variables is not None:
                if c not in output_variables:
                    continue
            if np.issubdtype(self.placements[c].dtype, np.number):
                write = True
            else:
                write = True
                for element in self.placements[c]:
                    if not isinstance(element, (str, bytearray)):
                        write = False
                        break
            if write:
                xds[c] = xarray.DataArray(
                    self.placements[c],
                    dims=["location"],
                    coords=dict(location=location_coords),
                )

        # write sim_data
        for key in self.sim_data.keys():
            # check if key in requestet output_variables
            if output_variables is not None:
                if key not in output_variables:
                    continue

            tmp = np.full((len(self.time_index), self.locs.count), 0.0, dtype=float)
            tmp[self._time_sel_, :] = self.sim_data[key]

            xds[key] = xarray.DataArray(
                tmp,
                dims=["time", "location"],
                coords=dict(time=times, location=location_coords),
            )
            encoding[key] = dict(zlib=True)

        # write sim_data_daily, only if exists
        if hasattr(self, "sim_data_daily"):
            for key in self.sim_data_daily.keys():
                # check if key in requestet output_variables
                if output_variables is not None:
                    if key not in output_variables:
                        continue

                tmp = np.full((len(times_days), self.locs.count), np.nan)
                tmp[:, :] = self.sim_data_daily[key]

                xds[key] = xarray.DataArray(
                    tmp,
                    dims=["time_days", "location"],
                    coords=dict(time_days=times_days, location=location_coords),
                )
                encoding[key] = dict(zlib=True)

        if _intermediate_dict:
            return xds

        xds = xarray.Dataset(xds)

        for k, v in self.workflow_parameters.items():
            xds.attrs[k] = v

        if output_netcdf_path is not None:
            xds.to_netcdf(output_netcdf_path, encoding=encoding)
            return output_netcdf_path
        else:
            return xds

    def to_netcdf(
        self,
        xds: xarray.Dataset,
        output_netcdf_path: str = None,
        output_variables: List[str] = None,
        _intermediate_dict=False,
    ) -> str:
        """Saves an XArray dataset to netCDF4 format

        Note:
        - The `.placements` data is automatically added to the XArray dataset along the 'locations' dimension
        - The `workflow_parameters` data is autmatically added as dimensionless variables
        - The `.sim_data` is automatically added along the dimensions (time, locations)
        - The `.time_index` is automatically added along the dimension 'time'

        Parameters
        ----------
        output_netcdf_path : str
            If given, the XArray dataset will be written to disc at the specified path
            - By default None

        output_variables : List[str], optional
            If given, specifies the variables which should be included in the resulting
            dataset. Otherwise all suitable variables found in `.placements`, `.workflow_parameters`,
            `.sim_data`, and `.time_index` will be included
            - Only variables of numeric or string type are suitable due to NetCDF4 limitations
            - By default None

        Returns
        -------
        output_netcdf_path
            The resulting output_netcdf_path
        """
        encoding = dict()

        # write sim_data
        for key in self.sim_data.keys():
            # check if key in requestet output_variables
            if output_variables is not None:
                if key not in output_variables:
                    continue
            encoding[key] = dict(zlib=True)

        # FIXME: WHAT IS THIS FOR?
        # #write sim_data_daily, only if exists
        # if hasattr(self, 'sim_data_daily'):
        #     for key in self.sim_data_daily.keys():
        #         #check if key in requestet output_variables
        #         if output_variables is not None:
        #             if key not in output_variables:
        #                 continue
        #         encoding[key] = dict(zlib=True)

        if output_netcdf_path is not None:
            xds.to_netcdf(output_netcdf_path, encoding=encoding)
            return output_netcdf_path
        else:
            return xds


def _split_locs(placements, groups):
    if groups == 1:
        yield placements
    else:
        locs = gk.LocationSet(placements.index)
        for loc_group in locs.splitKMeans(groups=groups):
            yield placements.loc[loc_group[:]]


def distribute_workflow(
    workflow_function: FunctionType,
    placements: pd.DataFrame,
    jobs: int = 2,
    max_batch_size: int = None,
    intermediate_output_dir: str = None,
    **kwargs,
) -> xarray.Dataset:
    """Distributes a RESKit simulation workflow across multiple CPUs

    Parallelism is achieved by breaking up the placements dataframe into placement groups via
      KMeans grouping

    Parameters
    ----------
    workflow_function : FunctionType
        The workflow function to be parallelized
        - All RESKit workflow functions should be suitable here
        - If you want to make your own function, the only requirement is that its first argument
          should be a pandas DataFrame in the form of a placements table (i.e. has a 'lat' and
          'lon' column)
        - Don't forget that that all inputs required for the workflow function are still required,
          and are passed on as constants through any specified `kwargs`

    placements : pandas.DataFrame
        A DataFrame describing the placements to be simulated
        For example, if you are simulating wind turbines, the following columns are likely required:
            ['lon','lat','capacity','hub_height','rotor_diam',]

    jobs : int, optional
        The number of parallel jobs
        - By default 2

    max_batch_size : int, optional
        If given, limits the maximum number of total placements which are simulated in parallel
        - Use this to reduce the memory requirements of the simulations (in turn increasing
          overall simulation time)
        - By default None

    intermediate_output_dir : str, optional
        In case of very large outputs (which are too large to be joined into a singular XArray dataset),
          use this to write the individual simulation results to the specified directory
        - By default None

    **kwargs:
        All all key word arguments are passed on as constants to each simulation
        - Use these to set the required arguments for the given `workflow_function`

    Returns
    -------
    xarray.Dataset
        An XArray Dataset which contains the combined results of the distributed simulations

    """
    import xarray
    from multiprocessing import Pool

    assert isinstance(placements, pd.DataFrame)
    assert ("lon" in placements.columns and "lat" in placements.columns) or (
        "geom" in placements.columns
    )

    # Split placements into groups
    if "geom" in placements.columns:
        locs = gk.LocationSet(placements)
        placements["lat"] = locs.lats
        placements["lon"] = locs.lons
        del placements["geom"]
    else:
        locs = gk.LocationSet(
            np.column_stack([placements.lon.values, placements.lat.values])
        )

    placements.index = locs
    placements["location_id"] = np.arange(placements.shape[0])

    if max_batch_size is None:
        max_batch_size = int(np.ceil(placements.shape[0] / jobs))

    kmeans_groups = int(np.ceil(placements.shape[0] / max_batch_size))
    placement_groups = []
    for placement_group in _split_locs(placements, kmeans_groups):
        kmeans_groups_level2 = int(np.ceil(placement_group.shape[0] / max_batch_size))

        for placement_sub_group in _split_locs(placement_group, kmeans_groups_level2):
            placement_groups.append(placement_sub_group)

    # Do simulations
    pool = Pool(jobs)

    results = []
    for gid, placement_group in enumerate(placement_groups):
        kwargs_ = kwargs.copy()
        if intermediate_output_dir is not None:
            kwargs_["output_netcdf_path"] = join(
                intermediate_output_dir, "simulation_group_{:05d}.nc".format(gid)
            )

        results.append(
            pool.apply_async(
                func=workflow_function, args=(placement_group,), kwds=kwargs_
            )
        )
        # results.append(workflow_function(placement_group, **kwargs_ ))

    xdss = []
    for result in results:
        xdss.append(result.get())

    pool.close()
    pool.join()

    if intermediate_output_dir is None:
        return xarray.concat(xdss, dim="location").sortby("location")
    else:
        # return load_workflow_result(xdss)
        return xdss


def load_workflow_result(datasets, loader=xarray.load_dataset, sortby="location"):
    if isinstance(datasets, str):
        if isdir(datasets):
            datasets = glob(join(datasets, "*.nc"))
        else:
            datasets = glob(datasets)

    if len(datasets) == 1:
        ds = xarray.load_dataset(datasets[0]).sortby("locations")
    else:
        ds = xarray.concat(map(loader, datasets), dim="location")

    if sortby is not None:
        ds = ds.sortby(sortby)

    return ds


def execute_workflow_iteratively(
    workflow,
    weather_path_varname,
    zoom=None,
    **workflow_args,
):
    """
    The function executes the indicated workflow iteratively, iterating over weather tiles. The appropriate weather
    tile per placement is extracted automatically and placements are batched together based on weather tile.

    workflow : RESkit workflow
        Callable workflow function, e.g. reskit.wind.wind_era5_2023
    weather_path_varname : str
        Str formatted name of the weather path variable in this workflow, e.g. 'era5_path' for
        reskit.wind.wind_era5_2023. Must must be a key of workflow_args.
    zoom : int, optional
        The zoom level of the weather tiles, required only if <X-TILE> or <Y-TILE> in weather path.
    **workflow_args
        Passed on to the workflow specified above. Must contain 'placements' and the above
        weather_path_varname as keys.
    """
    # check key inputs
    assert callable(workflow), f"workflow must be a callable RESkit workflow function."
    assert (
        "placements" in workflow_args.keys()
    ), f"'placements' is a mandatory argument/key in workflow_args"
    assert (
        weather_path_varname in workflow_args.keys()
    ), f"weather_path_varname ('{weather_path_varname}')  must be a key in workflow_args."

    # extract data needed for placement preparation
    placements = workflow_args["placements"]
    weather_path = workflow_args[weather_path_varname]
    if "output_netcdf_path" in workflow_args.keys():
        output_netcdf_path = workflow_args["output_netcdf_path"]
    else:
        output_netcdf_path = None
    if "output_variables" in workflow_args.keys():
        output_variables = workflow_args["output_variables"]
    else:
        output_variables = None

    # possibly generate dataframe from single locations and add actual weather filepath where needed
    if not weather_path_varname in placements.columns:
        placements = rk_util.get_dataframe_with_weather_tilepaths(
            placements=placements, weather_path=weather_path, zoom=zoom
        )

    # remove output saving for the iterative function execution of sub dfs
    workflow_args.update({"output_netcdf_path": None})

    # iterate over weather tiles
    xrds_list = []
    for i, tilepath in enumerate(placements["source"].unique()):
        # reduce placements to subset within the current tile and update function arguments with subset of placements and current weather path
        placements_tile = placements[placements["source"] == tilepath]
        workflow_args.update(
            {"placements": placements_tile, weather_path_varname: tilepath},
        )
        # execute workflow with subset and add to list of results
        print(
            f"Now processing tile {i+1}/{len(placements['source'].unique())} with {len(placements_tile)} locations: {tilepath}"
        )
        xrds = workflow(**workflow_args)
        xrds = xrds.set_index(location="RESKit_sim_order")
        xrds_list.append(xrds)

    reskit_xr = xr.concat(xrds_list, dim="location")
    # create a dummy wfm instance for saving
    wfm = WorkflowManager(placements=placements.drop(columns="RESKit_sim_order"))
    wfm.to_netcdf(
        xds=reskit_xr,
        output_netcdf_path=output_netcdf_path,
        output_variables=output_variables,
    )

    return reskit_xr


class WorkflowQueue:
    """The WorkflowQueue object allows for the queueing of multiple RESKit workflow simulations
    which are then executed in parallel

    Initialize:
    -----------
    WorkflowFunction( workflow:FunctionType, **kwargs )

    Parameters:
    -----------
    workflow : FunctionType
        The workflow function to be parallelized
        - All RESKit workflow functions should be suitable here
        - Don't forget that that all inputs required for the workflow function are still required,
          and are passed on either as constants through `kwargs` specified in the initializer, or
          else in the subsequent '.append(...)' calls

    **kwargs:
        All key word arguments are passed on as constants to each simulation
        - Use these to set the required arguments for the given `workflow`

    """

    def __init__(self, workflow: FunctionType, **kwargs):
        self.workflow = workflow
        self.constants = kwargs
        self.queue = OrderedDict()

    def append(self, key: str, **kwargs):
        """Appends a simulation set the current queue

        Parameters
        ----------
        key : str
            The access key to use for this simulation set

        **kwargs:
            All other keyword arguments are passed on to the simulation
            for only this simulation
        """
        self.queue[key] = kwargs

    def execute(self, jobs: int = 1) -> OrderedDict[str, xarray.Dataset]:
        """Executes all of the simulation sets that are currently in the queue

        Parameters
        ----------
        jobs : int, optional
            The number of parallel jobs, by default 1

        Returns
        -------
        OrderedDict[xarray.Dataset]
            The results of each simulation set, accessable via their access keys
        """
        assert jobs >= 1
        jobs = int(jobs)

        if jobs > 1:
            from multiprocessing import Pool

            pool = Pool(jobs)

        results = OrderedDict()
        for key, kwargs in self.queue.items():
            k = self.constants.copy()
            k.update(kwargs)

            if jobs == 1:
                results[key] = self.workflow(**k)
            else:
                results[key] = pool.apply_async(self.workflow, (), k)

        if jobs > 1:
            for key, result_ in results.items():
                results[key] = result_.get()

            pool.close()
            pool.join()

        return results<|MERGE_RESOLUTION|>--- conflicted
+++ resolved
@@ -11,13 +11,10 @@
 from typing import Union, List, OrderedDict
 from . import weather as rk_weather
 from glob import glob
-<<<<<<< HEAD
 from osgeo import ogr
 import warnings
-=======
 from . import util as rk_util
 import xarray as xr
->>>>>>> 877f621d
 
 # from . import weather as rk_weather
 
