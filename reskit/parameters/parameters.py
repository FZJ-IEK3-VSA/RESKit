--- conflicted
+++ resolved
@@ -1,239 +1,236 @@
-import json
-import numpy as np
-import os
-
-
-class Parameters:
-    """
-    This class holds the base techno-economic parameter assumptions on which
-    the individual functions rely. The base parameter set can be updated by
-    loader/setter functions.
-    """
-
-    # if param is a key in the following dict, parameter values will be rounded to the given digits
-    rounding = {
-        "base_capacity": 0,
-        "base_hub_height": 0,
-        "base_rotor_diam": 0,
-        "min_tip_height": 0,
-        "min_specific_power": 0,
-    }
-
-    def __init__(self):
-        """
-        This class is initialized without any arguments.
-        """
-        pass
-
-    def load_and_set_custom_params(self, fp, year, subclass):
-        """
-        This function loads a dictionary of parameters in json format and writes the
-        parameter values into class attributes.
-
-        Parameters
-        ----------
-        fp : str
-            The filepath of a json file that contains the parameter names
-            and values as key/value pairs. Values can be dicts with
-            integer years as sub keys and the actual parameters as values
-            per year.
-
-        year : integer, optional
-            The year for which the parameter shall be returned. Can be
-            interpreted as a technical year or a cost year depending
-            on the parameter, by default 2050.
-
-        subclass : sub class instance
-            The sub class to which the attribute shall be added.
-
-        Returns:
-        --------
-            None
-        """
-        # check and load json data
-        assert (
-            os.path.isfile(fp) and fp.split(".")[-1] == "json"
-        ), f"fp must be an existing .json file"
-        with open(fp, "r") as fp:
-            json_params = json.load(fp)
-
-        for _param, _val in json_params.items():
-            # convert sub year keys to int where needed
-            if isinstance(_val, dict) and all([k.isnumeric() for k in _val.keys()]):
-                # assume we have a param with yar-dependent values, convert to ints and write back to json params
-                _val = {int(k): v for k, v in _val.items()}
-                # overwrite static class attributes with json values for the given year
-                _years = np.array([k for k in _val.keys()])
-                # avoid extrapolation
-                assert (
-                    year >= _years.min() and year <= _years.max()
-                ), f"'year' must be between the min. ({_years.min()}) and max. ({_years.max()}) given data years to avoid interpolation (check: )"
-                # get the nearest year below and above the passed 'year' (if not 'year' available)
-                _lower_year = _years[_years >= year].min()
-                _higher_year = _years[_years <= year].max()
-                # interpolate between the nearest years and return result
-                _val = _val[_lower_year] + (_val[_higher_year] - _val[_lower_year]) * (
-                    year - _lower_year
-                ) / (_higher_year - _lower_year)
-            # round the parameters where needed
-            if _param in self.rounding.keys():
-                if self.rounding[_param] == 0:
-                    _val = int(round(_val, 0))
-                else:
-                    _val = round(_val, self.rounding[_param])
-            # set the parameter value as class rttribute
-            setattr(subclass, _param, _val)
-
-
-class OnshoreParameters(Parameters):
-    """
-    This class holds all onshore-wind specific techno-economic base parameter
-    assumptions as static attributes as well as specific methods to manipulate
-    onshore parameters.
-    """
-
-    # static baseline turbine attributes
-    constant_rotor_diam = True
-    base_capacity = 4200  # [kW]
-    base_hub_height = 120  # [m]
-    base_rotor_diam = 136  # [m]
-    reference_wind_speed = 6.7  # [m/s]
-    min_tip_height = 20
-    min_specific_power = 180
-<<<<<<< HEAD
-    # max. projection value from expert survey in Wiser et al. (2021)
-=======
->>>>>>> dc24ed1a
-    max_hub_height = 200
-    # static economic attributes
-    base_capex_per_capacity = 1100  # [EUR/kW]
-    base_capex = base_capex_per_capacity * base_capacity  # [EUR]
-    tcc_share = 0.673  # [-]
-    bos_share = 0.229  # [-]
-    # static turbine design attributes
-    gdp_escalator = 1
-    blade_material_escalator = 1
-    blades = 3
-
-    def __init__(self, fp=None, year=2050):
-        if not fp is None:
-            # extract json params from file
-            self.load_and_set_custom_params(fp=fp, year=year, subclass=self)
-        else:
-            pass
-
-    def load_individual_params(
-        self,
-        constant_rotor_diam=None,
-        base_capacity=None,
-        base_hub_height=None,
-        base_rotor_diam=None,
-        reference_wind_speed=None,
-        min_tip_height=None,
-        min_specific_power=None,
-        max_hub_height=None,
-        base_capex_per_capacity=None,
-        tcc_share=None,
-        bos_share=None,
-        gdp_escalator=None,
-        blade_material_escalator=None,
-        blades=None,
-    ):
-        """
-        Function allows to load individual parameters into base parameter set
-        that is applied in several functions throughout reskit.
-
-        Parameters
-        ----------
-        constant_rotor_diam : bool, optional
-            Whether the rotor diameter is mantained constant or not, by default True
-
-        base_capacity : numeric or array_like, optional
-            Baseline turbine capacity in kW, by default 4200.
-
-        base_hub_height : numeric or array_like, optional
-            Baseline turbine hub height in m, by default 120.
-
-        base_rotor_diam : numeric or array_like, optional
-            Baseline turbine rotor diameter in m, by default 136.
-
-        reference_wind_speed : numeric, optional
-            Average wind speed corresponding to the baseline turbine design, by default 6.7.
-
-        min_tip_height : numeric, optional.
-            Minimum distance in m between the lower tip of the blades and the ground, by default 20.
-
-        min_specific_power : numeric, optional
-            Minimum specific power allowed in kw/m2, by default 180.
-
-        base_capex : numeric, optional
-            The baseline turbine's capital costs in €, by default 1100*4200 [€/kW * kW] #TODO change to
-
-        tcc_share : float, optional
-            The baseline turbine's TCC percentage contribution in the total cost, by default 0.673
-
-        bos_share : float, optional
-            The baseline turbine's BOS percentage contribution in the total cost, by default 0.229
-        """
-        pass
-
-
-class OffshoreParameters(Parameters):
-    """
-    This class holds all offshore-wind specific techno-economic base parameter
-    assumptions as static attributes as well as specific methods to manipulate
-    offshore parameters.
-    """
-
-    distance_to_bus = 3
-    foundation = "monopile"
-    mooring_count = 3
-    anchor = "DEA"
-    turbine_count = 80
-    turbine_spacing = 5
-    turbine_row_spacing = 9
-
-    def __init__(self):
-        """
-        This class is initiated without passing arguments.
-        """
-        pass
-
-    def load_individual_params(
-        self,
-        distance_to_bus=None,
-        foundation=None,
-        mooring_count=None,
-        anchor=None,
-        turbine_count=None,
-        turbine_spacing=None,
-        turbine_row_spacing=None,
-    ):
-        """
-        [Summary]
-
-        Parameters
-        ----------
-        distance_to_bus : numeric or array-like, optional
-            Distance from the wind farm's bus in km from the turbine's location.
-
-        foundation : str or array-like of strings, optional
-            Turbine's foundation type. Accepted  types are: "monopile", "jacket", "semisubmersible" or "spar", by default "monopile"
-
-        mooring_count : numeric, optional
-            Refers to the number of mooring lines are there attaching a turbine only applicable for floating foundation types. By default 3 assuming a triangular attachment to the seafloor.
-
-        anchor : str, optional
-            Turbine's anchor type only applicable for floating foundation types, by default as reccomended by [1].
-            Arguments accepted are "dea" (drag embedment anchor) or "spa" (suction pile anchor).
-
-        turbine_count : numeric, optional
-            Number of turbines in the offshore windpark. CSM valid for the range [3-200], by default 80
-
-        turbine_spacing : numeric, optional
-            Spacing distance in a row of turbines (turbines that share the electrical connection) to the bus. The value must be a multiplyer of rotor diameter. CSM valid for the range [4-9], by default 5
-
-        turbine_row_spacing : numeric, optional
-            Spacing distance between rows of turbines. The value must be a multiplyer of rotor diameter. CSM valid for the range [4-10], by default 9
-        """
-        pass
+import json
+import numpy as np
+import os
+
+
+class Parameters:
+    """
+    This class holds the base techno-economic parameter assumptions on which
+    the individual functions rely. The base parameter set can be updated by
+    loader/setter functions.
+    """
+
+    # if param is a key in the following dict, parameter values will be rounded to the given digits
+    rounding = {
+        "base_capacity": 0,
+        "base_hub_height": 0,
+        "base_rotor_diam": 0,
+        "min_tip_height": 0,
+        "min_specific_power": 0,
+    }
+
+    def __init__(self):
+        """
+        This class is initialized without any arguments.
+        """
+        pass
+
+    def load_and_set_custom_params(self, fp, year, subclass):
+        """
+        This function loads a dictionary of parameters in json format and writes the
+        parameter values into class attributes.
+
+        Parameters
+        ----------
+        fp : str
+            The filepath of a json file that contains the parameter names
+            and values as key/value pairs. Values can be dicts with
+            integer years as sub keys and the actual parameters as values
+            per year.
+
+        year : integer, optional
+            The year for which the parameter shall be returned. Can be
+            interpreted as a technical year or a cost year depending
+            on the parameter, by default 2050.
+
+        subclass : sub class instance
+            The sub class to which the attribute shall be added.
+
+        Returns:
+        --------
+            None
+        """
+        # check and load json data
+        assert (
+            os.path.isfile(fp) and fp.split(".")[-1] == "json"
+        ), f"fp must be an existing .json file"
+        with open(fp, "r") as fp:
+            json_params = json.load(fp)
+
+        for _param, _val in json_params.items():
+            # convert sub year keys to int where needed
+            if isinstance(_val, dict) and all([k.isnumeric() for k in _val.keys()]):
+                # assume we have a param with yar-dependent values, convert to ints and write back to json params
+                _val = {int(k): v for k, v in _val.items()}
+                # overwrite static class attributes with json values for the given year
+                _years = np.array([k for k in _val.keys()])
+                # avoid extrapolation
+                assert (
+                    year >= _years.min() and year <= _years.max()
+                ), f"'year' must be between the min. ({_years.min()}) and max. ({_years.max()}) given data years to avoid interpolation (check: )"
+                # get the nearest year below and above the passed 'year' (if not 'year' available)
+                _lower_year = _years[_years >= year].min()
+                _higher_year = _years[_years <= year].max()
+                # interpolate between the nearest years and return result
+                _val = _val[_lower_year] + (_val[_higher_year] - _val[_lower_year]) * (
+                    year - _lower_year
+                ) / (_higher_year - _lower_year)
+            # round the parameters where needed
+            if _param in self.rounding.keys():
+                if self.rounding[_param] == 0:
+                    _val = int(round(_val, 0))
+                else:
+                    _val = round(_val, self.rounding[_param])
+            # set the parameter value as class rttribute
+            setattr(subclass, _param, _val)
+
+
+class OnshoreParameters(Parameters):
+    """
+    This class holds all onshore-wind specific techno-economic base parameter
+    assumptions as static attributes as well as specific methods to manipulate
+    onshore parameters.
+    """
+
+    # static baseline turbine attributes
+    constant_rotor_diam = True
+    base_capacity = 4200  # [kW]
+    base_hub_height = 120  # [m]
+    base_rotor_diam = 136  # [m]
+    reference_wind_speed = 6.7  # [m/s]
+    min_tip_height = 20
+    min_specific_power = 180
+    # max. projection value from expert survey in Wiser et al. (2021)
+    max_hub_height = 200
+    # static economic attributes
+    base_capex_per_capacity = 1100  # [EUR/kW]
+    base_capex = base_capex_per_capacity * base_capacity  # [EUR]
+    tcc_share = 0.673  # [-]
+    bos_share = 0.229  # [-]
+    # static turbine design attributes
+    gdp_escalator = 1
+    blade_material_escalator = 1
+    blades = 3
+
+    def __init__(self, fp=None, year=2050):
+        if not fp is None:
+            # extract json params from file
+            self.load_and_set_custom_params(fp=fp, year=year, subclass=self)
+        else:
+            pass
+
+    def load_individual_params(
+        self,
+        constant_rotor_diam=None,
+        base_capacity=None,
+        base_hub_height=None,
+        base_rotor_diam=None,
+        reference_wind_speed=None,
+        min_tip_height=None,
+        min_specific_power=None,
+        max_hub_height=None,
+        base_capex_per_capacity=None,
+        tcc_share=None,
+        bos_share=None,
+        gdp_escalator=None,
+        blade_material_escalator=None,
+        blades=None,
+    ):
+        """
+        Function allows to load individual parameters into base parameter set
+        that is applied in several functions throughout reskit.
+
+        Parameters
+        ----------
+        constant_rotor_diam : bool, optional
+            Whether the rotor diameter is mantained constant or not, by default True
+
+        base_capacity : numeric or array_like, optional
+            Baseline turbine capacity in kW, by default 4200.
+
+        base_hub_height : numeric or array_like, optional
+            Baseline turbine hub height in m, by default 120.
+
+        base_rotor_diam : numeric or array_like, optional
+            Baseline turbine rotor diameter in m, by default 136.
+
+        reference_wind_speed : numeric, optional
+            Average wind speed corresponding to the baseline turbine design, by default 6.7.
+
+        min_tip_height : numeric, optional.
+            Minimum distance in m between the lower tip of the blades and the ground, by default 20.
+
+        min_specific_power : numeric, optional
+            Minimum specific power allowed in kw/m2, by default 180.
+
+        base_capex : numeric, optional
+            The baseline turbine's capital costs in €, by default 1100*4200 [€/kW * kW] #TODO change to
+
+        tcc_share : float, optional
+            The baseline turbine's TCC percentage contribution in the total cost, by default 0.673
+
+        bos_share : float, optional
+            The baseline turbine's BOS percentage contribution in the total cost, by default 0.229
+        """
+        pass
+
+
+class OffshoreParameters(Parameters):
+    """
+    This class holds all offshore-wind specific techno-economic base parameter
+    assumptions as static attributes as well as specific methods to manipulate
+    offshore parameters.
+    """
+
+    distance_to_bus = 3
+    foundation = "monopile"
+    mooring_count = 3
+    anchor = "DEA"
+    turbine_count = 80
+    turbine_spacing = 5
+    turbine_row_spacing = 9
+
+    def __init__(self):
+        """
+        This class is initiated without passing arguments.
+        """
+        pass
+
+    def load_individual_params(
+        self,
+        distance_to_bus=None,
+        foundation=None,
+        mooring_count=None,
+        anchor=None,
+        turbine_count=None,
+        turbine_spacing=None,
+        turbine_row_spacing=None,
+    ):
+        """
+        [Summary]
+
+        Parameters
+        ----------
+        distance_to_bus : numeric or array-like, optional
+            Distance from the wind farm's bus in km from the turbine's location.
+
+        foundation : str or array-like of strings, optional
+            Turbine's foundation type. Accepted  types are: "monopile", "jacket", "semisubmersible" or "spar", by default "monopile"
+
+        mooring_count : numeric, optional
+            Refers to the number of mooring lines are there attaching a turbine only applicable for floating foundation types. By default 3 assuming a triangular attachment to the seafloor.
+
+        anchor : str, optional
+            Turbine's anchor type only applicable for floating foundation types, by default as reccomended by [1].
+            Arguments accepted are "dea" (drag embedment anchor) or "spa" (suction pile anchor).
+
+        turbine_count : numeric, optional
+            Number of turbines in the offshore windpark. CSM valid for the range [3-200], by default 80
+
+        turbine_spacing : numeric, optional
+            Spacing distance in a row of turbines (turbines that share the electrical connection) to the bus. The value must be a multiplyer of rotor diameter. CSM valid for the range [4-9], by default 5
+
+        turbine_row_spacing : numeric, optional
+            Spacing distance between rows of turbines. The value must be a multiplyer of rotor diameter. CSM valid for the range [4-10], by default 9
+        """
+        pass