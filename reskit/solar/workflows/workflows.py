--- conflicted
+++ resolved
@@ -1,11 +1,7 @@
 from ... import weather as rk_weather
 from .solar_workflow_manager import SolarWorkflowManager
 import numpy as np
-<<<<<<< HEAD
 import warnings
-=======
-import time
->>>>>>> 7e31aef7
 
 
 def openfield_pv_merra_ryberg2019(
@@ -80,13 +76,6 @@
         "fixed",
         "single_axis",
     ], f"tracking must be either 'fixed' or 'single_axis'"
-<<<<<<< HEAD
-    assert tracking in [
-        "fixed",
-        "single_axis",
-    ], f"tracking must be either 'fixed' or 'single_axis'"
-=======
->>>>>>> 7e31aef7
 
     if not "tilt" in wf.placements.columns:
         wf.estimate_tilt_from_latitude(convention="Ryberg2020")
@@ -156,17 +145,11 @@
     inverter=None,
     inverter_kwargs={},
     tracking_args={},
-<<<<<<< HEAD
     DNI_nodata_fallback=1.0,
     GHI_nodata_fallback=1.0,
     output_netcdf_path=None,
     output_variables=None,
     gsa_nodata_fallback="source",
-=======
-    gsa_nodata_fallback="source",
-    output_netcdf_path=None,
-    output_variables=None,
->>>>>>> 7e31aef7
 ):
     """
     Simulation of an openfield  PV openfield system based on ERA5 Data.
@@ -335,10 +318,6 @@
     )
 
     wf.determine_extra_terrestrial_irradiance(model="spencer", solar_constant=1370)
-<<<<<<< HEAD
-    wf.determine_extra_terrestrial_irradiance(model="spencer", solar_constant=1370)
-=======
->>>>>>> 7e31aef7
     wf.determine_air_mass(model="kastenyoung1989")
 
     wf.diffuse_horizontal_irradiance_from_trigonometry()
