from ... import weather as rk_weather
from .solar_workflow_manager import SolarWorkflowManager
import numpy as np
import warnings


def openfield_pv_merra_ryberg2019(
    placements,
    merra_path,
    global_solar_atlas_ghi_path,
    module="WINAICO WSx-240P6",
    elev=300,
    tracking="fixed",
    inverter=None,
    inverter_kwargs={},
    tracking_args={},
    output_netcdf_path=None,
    output_variables=None,
    tech_year=2050,
):
    """

    openfield_pv_merra_ryberg2019(placements, merra_path, global_solar_atlas_ghi_path, module="WINAICO WSx-240P6", elev=300, tracking="fixed",
                                    inverter=None, inverter_kwargs={}, tracking_args={}, output_netcdf_path=None, output_variables=None)

    Simulation of an openfield  PV openfield system based on MERRA Data.

    Parameters
    ----------
    placements: Pandas Dataframe
        Locations where to perform simulations at.
        Columns need to be lat (latitudes), lon (longitudes), tilt and capacity.

    merra_path: str
        Path to the MERRA Data on your computer.
        Can be a single ".nc" file, or a directory containing many ".nc" files.

    global_solar_atlas_ghi_path: str
        Path to the global solar atlas ghi data on your computer.

    module: str
        Name of the module that you want to use for the simulation.
        Default is Winaico Wsx-240P6.
        See reskit.solar.SolarWorkflowManager.configure_cec_module for more usage information.

    elev: float
        Elevation that you want to model your PV system at.

    tracking: str
                Option 1 is 'fixed' meaning that the module does not have any tracking capabilities.
                Option 2 is 'single_axis' meaning that the module has single_axis tracking capabilities.


    inverter: str
        Determines wether or not you want to model your PV system with an inverter.
        Default is None, meaning no inverter is assumed
        See reskit.solar.SolarWorkflowManager.apply_inverter_losses for more usage information

    output_netcdf_path: str
        Path to a file that you want to save your output NETCDF file at.
        Default is None

    output_variables: str
        Output variables of the simulation that you want to save into your NETCDF Outputfile.

    tech_year : int, optional
                If given in combination with the projected module str names "WINAICO WSx-240P6" or
                "LG Electronics LG370Q1C-A5", the effifiency will be scaled linearly to the given
                year. Must then be between year of market introduction for that module and 2050.
                Will be ignored when non-projected existing module names or specific parameters
                are given, can then be None. By default 2050.

    Returns
    -------
    A xarray dataset including all the output variables you defined as your output_variables.

    """

    wf = SolarWorkflowManager(placements)
    wf.configure_cec_module(module, tech_year)
    # ensure the tracking parameter is correct
    assert tracking in [
        "fixed",
        "single_axis",
    ], f"tracking must be either 'fixed' or 'single_axis'"

    # estimates tilt, azimuth and elev
    wf.generate_missing_params(elev)

    wf.read(
        variables=[
            "surface_wind_speed",
            "surface_pressure",
            "surface_air_temperature",
            "surface_dew_temperature",
            "global_horizontal_irradiance",
        ],
        source_type="MERRA",
        source=merra_path,
        set_time_index=True,
        verbose=False,
    )

    wf.adjust_variable_to_long_run_average(
        variable="global_horizontal_irradiance",
        source_long_run_average=rk_weather.MerraSource.LONG_RUN_AVERAGE_GHI,
        real_long_run_average=global_solar_atlas_ghi_path,
        real_lra_scaling=1000 / 24,  # cast to hourly average kWh
    )

    wf.determine_solar_position()
    wf.filter_positive_solar_elevation()
    wf.determine_extra_terrestrial_irradiance(model="spencer", solar_constant=1370)
    wf.determine_air_mass(model="kastenyoung1989")
    wf.apply_DIRINT_model()
    wf.diffuse_horizontal_irradiance_from_trigonometry()

    if tracking == "single_axis":
        wf.permit_single_axis_tracking(**tracking_args)

    wf.determine_angle_of_incidence()
    wf.estimate_plane_of_array_irradiances(transposition_model="perez")

    wf.apply_angle_of_incidence_losses_to_poa()

    wf.cell_temperature_from_sapm()

    wf.simulate_with_interpolated_single_diode_approximation(
        module=module, tech_year=tech_year
    )

    if inverter is not None:
        wf.apply_inverter_losses(inverter=inverter, **inverter_kwargs)

    wf.apply_loss_factor(0.20, variables=["capacity_factor", "total_system_generation"])

    return wf.to_xarray(
        output_netcdf_path=output_netcdf_path, output_variables=output_variables
    )


def openfield_pv_era5(
    placements,
    era5_path,
    global_solar_atlas_ghi_path,
    global_solar_atlas_dni_path,
    module="WINAICO WSx-240P6",
    elev=300,
    tracking="fixed",
    inverter=None,
    inverter_kwargs={},
    tracking_args={},
    DNI_nodata_fallback=1.0,
    GHI_nodata_fallback=1.0,
    output_netcdf_path=None,
    output_variables=None,
<<<<<<< HEAD
    gsa_nodata_fallback="source",
=======
    tech_year=2050,
>>>>>>> dc24ed1a
):
    """
    Simulation of an openfield  PV openfield system based on ERA5 Data.

    Parameters
    ----------
    placements: Pandas Dataframe
            Locations that you want to do the simulations for.
            Columns need to be lat (latitudes), lon (longitudes), tilt and capacity.

    era5_path: str
            Path to the ERA5 Data on your computer.
            Can be a single ".nc" file, or a directory containing many ".nc" files.

    global_solar_atlas_ghi_path: str
            Path to the global solar atlas ghi data on your computer.

    global_solar_atlas_dni_path: str
            Path to the global solar atlas dni data on your computer.

    module: str
            Name of the module that you wanna use for the simulation.
            Default is Winaico Wsx-240P6

    elev: float
            Elevation that you want to model your PV system at.

    tracking: str
            Determines wether your PV system is fixed or not.
            Default is fixed.
            Option 1 is 'fixed' meaning that the module does not have any tracking capabilities.
            Option 2 is 'single_axis' meaning that the module has single_axis tracking capabilities.

    inverter: str
            Determines wether you want to model your PV system with an inverter or not.
            Default is None.
            See reskit.solar.SolarWorkflowManager.apply_inverter_losses for more usage information.

    DNI_nodata_fallback: str, optional
            When global_solar_atlas_dni_path has no data, one can decide between different fallback options, by default 1.0:
            - np.nan or None : return np.nan for missing values in global_solar_atlas_dni_path
            - float : Apply this float value as a scaling factor for all no-data locations only: source_long_run_average * DNI_nodata_fallback.
                NOTE: A value of 1.0 will return the source lra value in case of missing global_solar_atlas_dni_path values.
            - str : Will be interpreted as a filepath to a raster with alternative absolute global_solar_atlas_dni_path values
            - callable : any callable method taking the arguments (all iterables): 'locs' and 'source_long_run_average_value'
                (the locations as gk.geom.point objects and original value from source data). The output values will be considered as
                the new real_long_run_average for missing locations only.
            NOTE: np.nan will also be returned in case that the nodata fallback does not yield values either.

    GHI_nodata_fallback: str, optional
            When global_solar_atlas_ghi_path has no data, one can decide between different fallback options, by default 1.0:
            - np.nan or None : return np.nan for missing values in global_solar_atlas_ghi_path
            - float : Apply this float value as a scaling factor for all no-data locations only: source_long_run_average * GHI_nodata_fallback.
                NOTE: A value of 1.0 will return the source lra value in case of missing global_solar_atlas_ghi_path values.
            - str : Will be interpreted as a filepath to a raster with alternative absolute global_solar_atlas_ghi_path values
            - callable : any callable method taking the arguments (all iterables): 'locs' and 'source_long_run_average_value'
                (the locations as gk.geom.point objects and original value from source data). The output values will be considered as
                the new real_long_run_average for missing locations only.
            NOTE: np.nan will also be returned in case that the nodata fallback does not yield values either

    output_netcdf_path: str
            Path to a file that you want to save your output NETCDF file at.
            Default is None

    output_variables: str
            Output variables of the simulation that you want to save into your NETCDF Outputfile.

<<<<<<< HEAD
    gsa_nodata_fallback: str, optional
            NOTE: DEPRECATED! Will be removed soon!
            When real_long_run_average has no data, it can be decided between fallback options:
            -'source': use source data (ERA5 raw simulation)
            -'nan': return np.nan for missing values
            get flags for missing values:
            - f'missing_values_{os.path.basename(path_to_LRA_source)}
=======
    tech_year : int, optional
                If given in combination with the projected module str names "WINAICO WSx-240P6" or
                "LG Electronics LG370Q1C-A5", the effifiency will be scaled linearly to the given
                year. Must then be between year of market introduction for that module and 2050.
                Will be ignored when non-projected existing module names or specific parameters
                are given, can then be None. By default 2050.
>>>>>>> dc24ed1a

    Returns
    -------
    A xarray dataset including all the output variables you defined as your output_variables.
    """

    wf = SolarWorkflowManager(placements)
    wf.configure_cec_module(module, tech_year)

    # limit the input placements longitude to range of -180...180
    assert wf.placements["lon"].between(-180, 180, inclusive="both").any()
    # limit the input placements latitude to range of -90...90
    assert wf.placements["lat"].between(-90, 90, inclusive="both").any()
    # ensure the tracking parameter is correct
    assert tracking in [
        "fixed",
        "single_axis",
    ], f"tracking must be either 'fixed' or 'single_axis'"

    # estimates tilt, azimuth and elev
    wf.generate_missing_params(elev)

    wf.read(
        variables=[
            "global_horizontal_irradiance",
            "direct_horizontal_irradiance",
            "surface_wind_speed",
            "surface_pressure",
            "surface_air_temperature",
            "surface_dew_temperature",
        ],
        source_type="ERA5",
        source=era5_path,
        set_time_index=True,
        time_index_from="direct_horizontal_irradiance",
        verbose=False,
    )
    # If there is a need to resimulate old data, this line must be inserted.
    # wf.sim_data['global_horizontal_irradiance'] = wf.sim_data['global_horizontal_irradiance_archive']

    wf.determine_solar_position()
    wf.filter_positive_solar_elevation()

    wf.direct_normal_irradiance_from_trigonometry()

    # wf.spatial_disaggregation(
    #     variable='global_horizontal_irradiance',
    #     source_high_resolution=global_solar_atlas_ghi_path,
    #     source_low_resolution=rk_weather.GSAmeanSource.GHI_with_ERA5_pixel,
    # )

    # TODO remove the following mid 2024, also remove gsa_nodata_fallback in workflow args
    if gsa_nodata_fallback != "source":
        warnings.warn(
            "'gsa_nodata_fallback' is deprecated and will be removed soon. Use 'GHI_nodata_fallback' and 'GHI_nodata_fallback' instead.",
            DeprecationWarning,
        )
        # deprecated gsa nodata fallback has been changed!
        if GHI_nodata_fallback != 1.0 or DNI_nodata_fallback == 1.0:
            # also, changes have been made to GHI and DNI fallbacks
            raise ValueError(
                f"When GHI_nodata_fallback and DNI_nodata_fallback have been adapted, gsa_nodata_fallback must not be adapted (recommended to ignore, deprecated)"
            )
        else:
            # GHI and DNI fallbacks have not been changed, but 'source' has - adapt DNI and GHI fallbacks accordingly
            if gsa_nodata_fallback == "nan":
                GHI_nodata_fallback = np.nan
                DNI_nodata_fallback = np.nan
            else:
                raise ValueError(
                    f"'gsa_nodata_fallback' (deprecated) must be 'nan' or 'source'. Better use 'GHI_nodata_fallback' and 'GHI_nodata_fallback' instead, however."
                )

    wf.adjust_variable_to_long_run_average(
        variable="global_horizontal_irradiance",
        source_long_run_average=rk_weather.Era5Source.LONG_RUN_AVERAGE_GHI,
        real_long_run_average=global_solar_atlas_ghi_path,
        real_lra_scaling=1000 / 24,  # cast to hourly average kWh
        nodata_fallback=GHI_nodata_fallback,
    )

    wf.adjust_variable_to_long_run_average(
        variable="direct_normal_irradiance",
        source_long_run_average=rk_weather.Era5Source.LONG_RUN_AVERAGE_DNI,
        real_long_run_average=global_solar_atlas_dni_path,
        real_lra_scaling=1000 / 24,  # cast to hourly average kWh
        nodata_fallback=DNI_nodata_fallback,
    )

    wf.determine_extra_terrestrial_irradiance(model="spencer", solar_constant=1370)
    wf.determine_air_mass(model="kastenyoung1989")

    wf.diffuse_horizontal_irradiance_from_trigonometry()

    if tracking == "single_axis":
        wf.permit_single_axis_tracking(**tracking_args)

    wf.determine_angle_of_incidence()
    wf.estimate_plane_of_array_irradiances(transposition_model="perez")

    wf.apply_angle_of_incidence_losses_to_poa()

    wf.cell_temperature_from_sapm()

    wf.simulate_with_interpolated_single_diode_approximation(
        module=module, tech_year=tech_year
    )

    if inverter is not None:
        wf.apply_inverter_losses(inverter=inverter, **inverter_kwargs)

    loss_factor = 0.115  # validation by d.franzmann, 2022/01/13
    wf.apply_loss_factor(
        loss_factor, variables=["capacity_factor", "total_system_generation"]
    )

    return wf.to_xarray(
        output_netcdf_path=output_netcdf_path, output_variables=output_variables
    )


def openfield_pv_sarah_unvalidated(
    placements,
    sarah_path,
    era5_path,
    module="WINAICO WSx-240P6",
    elev=300,
    tracking="fixed",
    inverter=None,
    inverter_kwargs={},
    tracking_args={},
    output_netcdf_path=None,
    output_variables=None,
    tech_year=2050,
):
    """

    openfield_pv_sarah_unvalidated(placements, sarah_path, era5_path, module="WINAICO WSx-240P6", elev=300, tracking="fixed", inverter=None, inverter_kwargs={}, tracking_args={}, output_netcdf_path=None, output_variables=None)


    Simulation of an openfield  PV openfield system based on Sarah and ERA5 Data.

    Parameters
    ----------
    placements: Pandas Dataframe
                    Locations that you want to do the simulations for.
                    Columns need to be lat (latitudes), lon (longitudes), tilt and capacity.

    sarah_path: str
                Path to the SARAH Data on your computer.
                Can be a single ".nc" file, or a directory containing many ".nc" files.

    era5_path: str
                Path to the ERA5 Data on your computer.
                Can be a single ".nc" file, or a directory containing many ".nc" files.


    module: str
            Name of the module that you wanna use for the simulation.
            Default is Winaico Wsx-240P6

    elev: float
            Elevation that you want to model your PV system at.

    tracking: str
                Determines wether your PV system is fixed or not.
                Default is fixed.
                Option 1 is 'fixed' meaning that the module does not have any tracking capabilities.
                Option 2 is 'single_axis' meaning that the module has single_axis tracking capabilities.

    inverter: str
                Determines wether you want to model your PV system with an inverter or not.
                Default is None.
                See reskit.solar.SolarWorkflowManager.apply_inverter_losses for more usage information.

    output_netcdf_path: str
                        Path to a file that you want to save your output NETCDF file at.
                        Default is None

    output_variables: str
                        Output variables of the simulation that you want to save into your NETCDF Outputfile.

    tech_year : int, optional
                If given in combination with the projected module str names "WINAICO WSx-240P6" or
                "LG Electronics LG370Q1C-A5", the effifiency will be scaled linearly to the given
                year. Must then be between year of market introduction for that module and 2050.
                Will be ignored when non-projected existing module names or specific parameters
                are given, can then be None. By default 2050.

    Returns
    -------
    A xarray dataset including all the output variables you defined as your output_variables.

    """

    wf = SolarWorkflowManager(placements)
    wf.configure_cec_module(module, tech_year)
    # ensure the tracking parameter is correct
    assert tracking in [
        "fixed",
        "single_axis",
    ], f"tracking must be either 'fixed' or 'single_axis'"

    if not "tilt" in wf.placements.columns:
        wf.estimate_tilt_from_latitude(convention="Ryberg2020")
    if not "azimuth" in wf.placements.columns:
        wf.estimate_azimuth_from_latitude()
    if not "elev" in wf.placements.columns:
        wf.apply_elevation(elev)

    wf.read(
        variables=["direct_normal_irradiance", "global_horizontal_irradiance"],
        source_type="SARAH",
        source=sarah_path,
        set_time_index=True,
        verbose=False,
    )

    wf.read(
        variables=[
            "surface_wind_speed",
            "surface_pressure",
            "surface_air_temperature",
            "surface_dew_temperature",
        ],
        source_type="ERA5",
        source=era5_path,
        set_time_index=False,
        time_index_from="direct_horizontal_irradiance",
        verbose=False,
    )

    wf.determine_solar_position()
    wf.filter_positive_solar_elevation()
    wf.determine_extra_terrestrial_irradiance(model="spencer", solar_constant=1370)
    wf.determine_air_mass(model="kastenyoung1989")

    wf.diffuse_horizontal_irradiance_from_trigonometry()

    if tracking == "single_axis":
        wf.permit_single_axis_tracking(**tracking_args)

    wf.determine_angle_of_incidence()
    wf.estimate_plane_of_array_irradiances(transposition_model="perez")

    wf.apply_angle_of_incidence_losses_to_poa()

    wf.cell_temperature_from_sapm()

    wf.simulate_with_interpolated_single_diode_approximation(
        module=module, tech_year=tech_year
    )

    if inverter is not None:
        wf.apply_inverter_losses(inverter=inverter, **inverter_kwargs)

    wf.apply_loss_factor(0.20, variables=["capacity_factor", "total_system_generation"])

    return wf.to_xarray(
        output_netcdf_path=output_netcdf_path, output_variables=output_variables
    )<|MERGE_RESOLUTION|>--- conflicted
+++ resolved
@@ -154,11 +154,8 @@
     GHI_nodata_fallback=1.0,
     output_netcdf_path=None,
     output_variables=None,
-<<<<<<< HEAD
     gsa_nodata_fallback="source",
-=======
     tech_year=2050,
->>>>>>> dc24ed1a
 ):
     """
     Simulation of an openfield  PV openfield system based on ERA5 Data.
@@ -226,7 +223,6 @@
     output_variables: str
             Output variables of the simulation that you want to save into your NETCDF Outputfile.
 
-<<<<<<< HEAD
     gsa_nodata_fallback: str, optional
             NOTE: DEPRECATED! Will be removed soon!
             When real_long_run_average has no data, it can be decided between fallback options:
@@ -234,14 +230,12 @@
             -'nan': return np.nan for missing values
             get flags for missing values:
             - f'missing_values_{os.path.basename(path_to_LRA_source)}
-=======
     tech_year : int, optional
                 If given in combination with the projected module str names "WINAICO WSx-240P6" or
                 "LG Electronics LG370Q1C-A5", the effifiency will be scaled linearly to the given
                 year. Must then be between year of market introduction for that module and 2050.
                 Will be ignored when non-projected existing module names or specific parameters
                 are given, can then be None. By default 2050.
->>>>>>> dc24ed1a
 
     Returns
     -------
