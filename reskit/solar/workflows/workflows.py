--- conflicted
+++ resolved
@@ -518,245 +518,6 @@
         output_netcdf_path=output_netcdf_path, output_variables=output_variables
     )
 
-<<<<<<< HEAD
-def openfield_pv_era5_unvalidated(
-    placements,
-    era5_path,
-    global_solar_atlas_ghi_path,
-    global_solar_atlas_dni_path,
-    module="WINAICO WSx-240P6",
-    elev=300,
-    tracking="fixed",
-    inverter=None,
-    inverter_kwargs={},
-    tracking_args={},
-    DNI_nodata_fallback=1.0,
-    DNI_nodata_fallback_scaling=1.0,
-    GHI_nodata_fallback=1.0,
-    GHI_nodata_fallback_scaling=1.0,
-    output_netcdf_path=None,
-    output_variables=None,
-    gsa_nodata_fallback="source",
-    tech_year=2050,
-):
-    """
-    Simulation of an openfield  PV openfield system based on ERA5 Data.
-
-    Parameters
-    ----------
-    placements: Pandas Dataframe
-            Locations that you want to do the simulations for.
-            Columns need to be lat (latitudes), lon (longitudes), tilt and capacity.
-
-    era5_path: str
-            Path to the ERA5 Data on your computer.
-            Can be a single ".nc" file, or a directory containing many ".nc" files.
-
-    global_solar_atlas_ghi_path: str
-            Path to the global solar atlas ghi data on your computer.
-
-    global_solar_atlas_dni_path: str
-            Path to the global solar atlas dni data on your computer.
-
-    module: str
-            Name of the module that you wanna use for the simulation.
-            Default is Winaico Wsx-240P6
-
-    elev: float
-            Elevation that you want to model your PV system at.
-
-    tracking: str
-            Determines wether your PV system is fixed or not.
-            Default is fixed.
-            Option 1 is 'fixed' meaning that the module does not have any tracking capabilities.
-            Option 2 is 'single_axis' meaning that the module has single_axis tracking capabilities.
-
-    inverter: str
-            Determines wether you want to model your PV system with an inverter or not.
-            Default is None.
-            See reskit.solar.SolarWorkflowManager.apply_inverter_losses for more usage information.
-
-    DNI_nodata_fallback: str, optional
-            When global_solar_atlas_dni_path has no data, one can decide between different fallback options, by default 1.0:
-            - np.nan or None : return np.nan for missing values in global_solar_atlas_dni_path
-            - float : Apply this float value as a scaling factor for all no-data locations only: source_long_run_average * DNI_nodata_fallback.
-                NOTE: A value of 1.0 will return the source lra value in case of missing global_solar_atlas_dni_path values.
-            - str : Will be interpreted as a filepath to a raster with alternative absolute global_solar_atlas_dni_path values
-            - callable : any callable method taking the arguments (all iterables): 'locs' and 'source_long_run_average_value'
-                (the locations as gk.geom.point objects and original value from source data). The output values will be considered as
-                the new real_long_run_average for missing locations only.
-            NOTE: np.nan will also be returned in case that the nodata fallback does not yield values either.
-
-    DNI_nodata_fallback_scaling: float, optional
-            The scaling factor that will be applied to the DNI nodata fallback e.g. in case of different units compared to source data.
-            By default 1.0, i.e. no effect.
-
-    GHI_nodata_fallback: str, optional
-            When global_solar_atlas_ghi_path has no data, one can decide between different fallback options, by default 1.0:
-            - np.nan or None : return np.nan for missing values in global_solar_atlas_ghi_path
-            - float : Apply this float value as a scaling factor for all no-data locations only: source_long_run_average * GHI_nodata_fallback.
-                NOTE: A value of 1.0 will return the source lra value in case of missing global_solar_atlas_ghi_path values.
-            - str : Will be interpreted as a filepath to a raster with alternative absolute global_solar_atlas_ghi_path values
-            - callable : any callable method taking the arguments (all iterables): 'locs' and 'source_long_run_average_value'
-                (the locations as gk.geom.point objects and original value from source data). The output values will be considered as
-                the new real_long_run_average for missing locations only.
-            NOTE: np.nan will also be returned in case that the nodata fallback does not yield values either
-
-    GHI_nodata_fallback_scaling: float, optional
-            The scaling factor that will be applied to the GHI nodata fallback e.g. in case of different units compared to source data.
-            By default 1.0, i.e. no effect.
-
-    output_netcdf_path: str
-            Path to a file that you want to save your output NETCDF file at.
-            Default is None
-
-    output_variables: str
-            Output variables of the simulation that you want to save into your NETCDF Outputfile.
-
-    gsa_nodata_fallback: str, optional
-            NOTE: DEPRECATED! Will be removed soon!
-            When real_long_run_average has no data, it can be decided between fallback options:
-            -'source': use source data (ERA5 raw simulation)
-            -'nan': return np.nan for missing values
-            get flags for missing values:
-            - f'missing_values_{os.path.basename(path_to_LRA_source)}
-
-    tech_year : int, optional
-                If given in combination with the projected module str names "WINAICO WSx-240P6" or
-                "LG Electronics LG370Q1C-A5", the effifiency will be scaled linearly to the given
-                year. Must then be between year of market introduction for that module and 2050.
-                Will be ignored when non-projected existing module names or specific parameters
-                are given, can then be None. By default 2050.
-
-    Returns
-    -------
-    A xarray dataset including all the output variables you defined as your output_variables.
-    """
-
-    wf = SolarWorkflowManager(placements)
-    wf.configure_cec_module(module, tech_year)
-
-    # limit the input placements longitude to range of -180...180
-    assert wf.placements["lon"].between(-180, 180, inclusive="both").any()
-    # limit the input placements latitude to range of -90...90
-    assert wf.placements["lat"].between(-90, 90, inclusive="both").any()
-    # ensure the tracking parameter is correct
-    assert tracking in [
-        "fixed",
-        "single_axis",
-    ], f"tracking must be either 'fixed' or 'single_axis'"
-
-    # estimates tilt, azimuth and elev
-    wf.estimate_missing_params(elev)
-
-    wf.read(
-        variables=[
-            "global_horizontal_irradiance",
-            "direct_horizontal_irradiance",
-            "surface_wind_speed",
-            "surface_pressure",
-            "surface_air_temperature",
-            "surface_dew_temperature",
-        ],
-        source_type="ERA5",
-        source=era5_path,
-        set_time_index=True,
-        time_index_from="direct_horizontal_irradiance",
-        verbose=False,
-    )
-    # If there is a need to resimulate old data, this line must be inserted.
-    # wf.sim_data['global_horizontal_irradiance'] = wf.sim_data['global_horizontal_irradiance_archive']
-
-    wf.determine_solar_position()
-    wf.filter_positive_solar_elevation()
-
-    wf.direct_normal_irradiance_from_trigonometry()
-
-    # wf.spatial_disaggregation(
-    #     variable='global_horizontal_irradiance',
-    #     source_high_resolution=global_solar_atlas_ghi_path,
-    #     source_low_resolution=rk_weather.GSAmeanSource.GHI_with_ERA5_pixel,
-    # )
-
-    # TODO remove the following mid 2024, also remove gsa_nodata_fallback in workflow args
-    if gsa_nodata_fallback != "source":
-        warnings.warn(
-            "'gsa_nodata_fallback' is deprecated and will be removed soon. Use 'GHI_nodata_fallback' and 'GHI_nodata_fallback' instead.",
-            DeprecationWarning,
-        )
-        # deprecated gsa nodata fallback has been changed!
-        if GHI_nodata_fallback != 1.0 or DNI_nodata_fallback == 1.0:
-            # also, changes have been made to GHI and DNI fallbacks
-            raise ValueError(
-                f"When GHI_nodata_fallback and DNI_nodata_fallback have been adapted, gsa_nodata_fallback must not be adapted (recommended to ignore, deprecated)"
-            )
-        else:
-            # GHI and DNI fallbacks have not been changed, but 'source' has - adapt DNI and GHI fallbacks accordingly
-            if gsa_nodata_fallback == "nan":
-                GHI_nodata_fallback = np.nan
-                DNI_nodata_fallback = np.nan
-            else:
-                raise ValueError(
-                    f"'gsa_nodata_fallback' (deprecated) must be 'nan' or 'source'. Better use 'GHI_nodata_fallback' and 'GHI_nodata_fallback' instead, however."
-                )
-
-    wf.adjust_variable_to_long_run_average(
-        variable="global_horizontal_irradiance",
-        source_long_run_average=rk_weather.Era5Source.LONG_RUN_AVERAGE_GHI,
-        real_long_run_average=global_solar_atlas_ghi_path,
-        real_lra_scaling=1000 / 24,  # cast to hourly average kWh
-        nodata_fallback=GHI_nodata_fallback,
-        nodata_fallback_scaling=GHI_nodata_fallback_scaling,
-    )
-
-    wf.adjust_variable_to_long_run_average(
-        variable="direct_normal_irradiance",
-        source_long_run_average=rk_weather.Era5Source.LONG_RUN_AVERAGE_DNI,
-        real_long_run_average=global_solar_atlas_dni_path,
-        real_lra_scaling=1000 / 24,  # cast to hourly average kWh
-        nodata_fallback=DNI_nodata_fallback,
-        nodata_fallback_scaling=DNI_nodata_fallback_scaling,
-    )
-
-    wf.determine_extra_terrestrial_irradiance(model="spencer", solar_constant=1370)
-    wf.determine_air_mass(model="kastenyoung1989")
-
-    wf.diffuse_horizontal_irradiance_from_trigonometry()
-
-    if tracking == "single_axis":
-        wf.permit_single_axis_tracking(**tracking_args)
-
-    wf.determine_angle_of_incidence()
-    wf.estimate_plane_of_array_irradiances(transposition_model="perez")
-
-    wf.apply_angle_of_incidence_losses_to_poa()
-
-    wf.cell_temperature_from_sapm()
-
-    wf.simulate_with_interpolated_single_diode_approximation(
-        module=module,
-        tech_year=tech_year,
-    )
-
-    if inverter is not None:
-        wf.apply_inverter_losses(inverter=inverter, **inverter_kwargs)
-
-    # loss_factor = 0.115  # validation by d.franzmann, 2022/01/13
-    # wf.apply_loss_factor(
-    #     loss_factor, variables=["capacity_factor", "total_system_generation"]
-    # )
-
-    loss_factor = 0.107  # general loss_factor by s.chen, 2024/05/08
-    wf.apply_loss_factor(
-        loss_factor, variables=["capacity_factor", "total_system_generation"]
-    )
-
-    return wf.to_xarray(
-        output_netcdf_path=output_netcdf_path, output_variables=output_variables
-    )
-
-=======
->>>>>>> 102ffc78
 
 def openfield_pv_iconlam(
     placements,
@@ -899,27 +660,9 @@
     )
 
 
-<<<<<<< HEAD
-def openfield_pv_era5pure(
-    placements,
-    era5_path,
-    module="WINAICO WSx-240P6",
-    elev=300,
-    tracking="fixed",
-    inverter=None,
-    inverter_kwargs={},
-    tracking_args={},
-    output_netcdf_path=None,
-    output_variables=None,
-    tech_year=2050,
-):
-    """
-    Simulation of an openfield  PV openfield system based on ERA5 original Data.
-=======
 ########################
 # DEPRECATED WORKFLOWS #
 ########################
->>>>>>> 102ffc78
 
 # The following workflows are deprecated and can only be used by checking
 # out the respective commit status of RESkit
@@ -933,82 +676,6 @@
     commit_url = "tüdelü #TODO"
     raise rk_util.RESKitDeprecationError(commit_url)
 
-<<<<<<< HEAD
-    wf = SolarWorkflowManager(placements)
-    wf.configure_cec_module(module, tech_year)
-
-    # limit the input placements longitude to range of -180...180
-    assert wf.placements["lon"].between(-180, 180, inclusive="both").any()
-    # limit the input placements latitude to range of -90...90
-    assert wf.placements["lat"].between(-90, 90, inclusive="both").any()
-    # ensure the tracking parameter is correct
-    assert tracking in [
-        "fixed",
-        "single_axis",
-    ], f"tracking must be either 'fixed' or 'single_axis'"
-
-    # estimates tilt, azimuth and elev
-    wf.estimate_missing_params(elev)
-
-    wf.read(
-        variables=[
-            "global_horizontal_irradiance",
-            "direct_horizontal_irradiance",
-            "surface_wind_speed",
-            "surface_pressure",
-            "surface_air_temperature",
-            "surface_dew_temperature",
-        ],
-        source_type="ERA5",
-        source=era5_path,
-        set_time_index=True,
-        time_index_from="direct_horizontal_irradiance",
-        verbose=False,
-    )
-
-    wf.determine_solar_position()
-    wf.filter_positive_solar_elevation()
-
-    wf.direct_normal_irradiance_from_trigonometry()
-
-    wf.determine_extra_terrestrial_irradiance(model="spencer", solar_constant=1370)
-    wf.determine_air_mass(model="kastenyoung1989")
-
-    wf.diffuse_horizontal_irradiance_from_trigonometry()
-
-    if tracking == "single_axis":
-        wf.permit_single_axis_tracking(**tracking_args)
-
-    wf.determine_angle_of_incidence()
-    wf.estimate_plane_of_array_irradiances(transposition_model="perez")
-
-    wf.apply_angle_of_incidence_losses_to_poa()
-
-    wf.cell_temperature_from_sapm()
-
-    wf.simulate_with_interpolated_single_diode_approximation(
-        module=module,
-        tech_year=tech_year,
-    )
-
-    if inverter is not None:
-        wf.apply_inverter_losses(inverter=inverter, **inverter_kwargs)
-
-    # this loss_factor was particularly tuned for ERA5GSA RESKit solar workflow
-    # loss_factor = 0.115  # validation by d.franzmann, 2022/01/13
-    # wf.apply_loss_factor(
-    #     loss_factor, variables=["capacity_factor", "total_system_generation"]
-    # )
-
-    loss_factor = 0.107  # general loss_factor by s.chen, 2024/05/08
-    wf.apply_loss_factor(
-        loss_factor, variables=["capacity_factor", "total_system_generation"]
-    )
-
-    return wf.to_xarray(
-        output_netcdf_path=output_netcdf_path, output_variables=output_variables
-    )
-=======
 def openfield_pv_era5_unvalidated(**kwargs):
     """
     Simulation of an openfield  PV openfield system based on ERA5 Data,
@@ -1016,5 +683,4 @@
     """
     # this is the github commit url with the latest workflow status
     commit_url = "tüdelü"
-    raise rk_util.RESKitDeprecationError(commit_url)
->>>>>>> 102ffc78
+    raise rk_util.RESKitDeprecationError(commit_url)