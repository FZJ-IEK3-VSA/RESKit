--- conflicted
+++ resolved
@@ -205,7 +205,6 @@
     wf.filter_positive_solar_elevation()
 
     wf.direct_normal_irradiance_from_trigonometry()
-<<<<<<< HEAD
 
     # wf.spatial_disaggregation(
     #     variable='global_horizontal_irradiance',
@@ -234,24 +233,6 @@
         real_lra_scaling=1000 / 24,  # cast to hourly average kWh
         nodata_fallback = gsa_nodata_fallback,
     )
-=======
-    
-    if (wf.placements["lat"] < 60).all() and (wf.placements["lon"] > -45).all():
-
-      wf.adjust_variable_to_long_run_average(
-          variable='global_horizontal_irradiance',
-          source_long_run_average=rk_weather.Era5Source.LONG_RUN_AVERAGE_GHI,
-          real_long_run_average=global_solar_atlas_ghi_path,
-          real_lra_scaling=1000 / 24,  # cast to hourly average kWh
-      )
-  
-      wf.adjust_variable_to_long_run_average(
-          variable='direct_normal_irradiance',
-          source_long_run_average=rk_weather.Era5Source.LONG_RUN_AVERAGE_DNI,
-          real_long_run_average=global_solar_atlas_dni_path,
-          real_lra_scaling=1000 / 24,  # cast to hourly average kWh
-      )
->>>>>>> 87203cd5
 
     wf.determine_extra_terrestrial_irradiance(model="spencer", solar_constant=1370)
     wf.determine_air_mass(model='kastenyoung1989')
