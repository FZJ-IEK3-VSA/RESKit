--- conflicted
+++ resolved
@@ -253,17 +253,12 @@
         Parameters
         ----------
         wake_curve : str, optional
-<<<<<<< HEAD
-            string value to describe the wake reduction method. None will cause no reduction,
-            by default "dena_mean". Choose from (see more information here under wind_efficiency_curve_name[1]):
-=======
             string value to describe the wake reduction method. None will
             cause no reduction. Location-sepcific values can also be
             given in a 'wake_curve' column of the placements dataframe,
             the latter will be overridden by the 'wake_curve' argument.
             By default "dena_mean". Choose from (see more information
             here under wind_efficiency_curve_name[1]):
->>>>>>> 1969af5f
             * "dena_mean",
             * "knorr_mean",
             * "dena_extreme1",
@@ -278,15 +273,6 @@
         """
         # return as is if no wake reduction shall be applied
         if wake_curve is None:
-<<<<<<< HEAD
-            return self
-
-        assert hasattr(self, "elevated_wind_speed_height")
-        self.sim_data["elevated_wind_speed"] = (
-            windpowerlib.wake_losses.reduce_wind_speed(
-                self.sim_data["elevated_wind_speed"],
-                wind_efficiency_curve_name=wake_curve,
-=======
             if not "wake_curve" in self.placements.columns:
                 # no wake effects to be applied
                 return self
@@ -325,7 +311,6 @@
                     ],
                     wind_efficiency_curve_name=wake_curve_i,
                 )
->>>>>>> 1969af5f
             )
 
         return self
