--- conflicted
+++ resolved
@@ -303,13 +303,9 @@
 
         # iterate over the possibly different wake reduction curves that are not NaN
         for wake_curve_i in set(
-<<<<<<< HEAD
-            wake_curves[np.array([not pd.isnull(x) for x in wake_curves])]
-=======
             wake_curves[
                 np.array([not ((pd.isnull(x)) or (x == "None")) for x in wake_curves])
             ]
->>>>>>> c765311b
         ):
             self.sim_data["elevated_wind_speed"][:, wake_curves == wake_curve_i] = (
                 windpowerlib.wake_losses.reduce_wind_speed(
